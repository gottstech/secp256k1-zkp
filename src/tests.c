--- conflicted
+++ resolved
@@ -4810,7 +4810,6 @@
 # include "modules/recovery/tests_impl.h"
 #endif
 
-<<<<<<< HEAD
 #ifdef ENABLE_MODULE_GENERATOR
 # include "modules/generator/tests_impl.h"
 #endif
@@ -4825,10 +4824,9 @@
 
 #ifdef ENABLE_MODULE_SURJECTIONPROOF
 # include "modules/surjection/tests_impl.h"
-=======
+
 #ifdef ENABLE_MODULE_AGGSIG
 # include "modules/aggsig/tests_impl.h"
->>>>>>> d2491a9b
 #endif
 
 int main(int argc, char **argv) {
@@ -4953,7 +4951,6 @@
     run_recovery_tests();
 #endif
 
-<<<<<<< HEAD
 #ifdef ENABLE_MODULE_GENERATOR
     run_generator_tests();
 #endif
@@ -4969,10 +4966,10 @@
 
 #ifdef ENABLE_MODULE_SURJECTIONPROOF
     run_surjection_tests();
-=======
+#endif
+
 #ifdef ENABLE_MODULE_AGGSIG
     run_aggsig_tests();
->>>>>>> d2491a9b
 #endif
 
     secp256k1_rand256(run32);
