--- conflicted
+++ resolved
@@ -315,14 +315,6 @@
     CHECK(ecount == 1);
 
     /* Test internal API */
-<<<<<<< HEAD
-    CHECK(secp256k1_scratch_max_allocation(scratch) == 1000);
-    CHECK(secp256k1_scratch_resize(scratch, &ctx->error_callback, 50) == 1);  /* no-op */
-    CHECK(secp256k1_scratch_resize(scratch, &ctx->error_callback, 200) == 1);
-    CHECK(secp256k1_scratch_resize(scratch, &ctx->error_callback, 1000) == 1);
-    CHECK(secp256k1_scratch_resize(scratch, &ctx->error_callback, 2000) == 0);
-    CHECK(secp256k1_scratch_max_allocation(scratch) == 1000);
-=======
     CHECK(secp256k1_scratch_max_allocation(scratch, 0) == 1000);
     CHECK(secp256k1_scratch_max_allocation(scratch, 1) < 1000);
     CHECK(secp256k1_scratch_resize(scratch, &ctx->error_callback, 50, 1) == 1);  /* no-op */
@@ -331,7 +323,6 @@
     CHECK(secp256k1_scratch_resize(scratch, &ctx->error_callback, 1000, 1) == 0);
     CHECK(secp256k1_scratch_resize(scratch, &ctx->error_callback, 2000, 1) == 0);
     CHECK(secp256k1_scratch_max_allocation(scratch, 0) == 1000);
->>>>>>> c7723997
 
     /* cleanup */
     secp256k1_scratch_space_destroy(scratch);
@@ -2614,9 +2605,6 @@
     return 1;
 }
 
-<<<<<<< HEAD
-void run_ecmult_multi_tests(void) {
-=======
 static int ecmult_multi_false_callback(secp256k1_scalar *sc, secp256k1_ge *pt, size_t idx, void *cbdata) {
     (void)sc;
     (void)pt;
@@ -2626,7 +2614,6 @@
 }
 
 void test_ecmult_multi(secp256k1_scratch *scratch, secp256k1_ecmult_multi_func ecmult_multi) {
->>>>>>> c7723997
     int ncount;
     secp256k1_scalar szero;
     secp256k1_scalar sc[32];
@@ -2634,14 +2621,6 @@
     secp256k1_gej r;
     secp256k1_gej r2;
     ecmult_multi_data data;
-<<<<<<< HEAD
-    secp256k1_scratch *scratch = secp256k1_scratch_create(&ctx->error_callback, 1024, 4096);
-
-    data.sc = sc;
-    data.pt = pt;
-
-    secp256k1_scalar_set_int(&szero, 0);
-=======
     secp256k1_scratch *scratch_empty;
 
     data.sc = sc;
@@ -2651,7 +2630,6 @@
 
     /* No points to multiply */
     CHECK(ecmult_multi(&ctx->ecmult_ctx, scratch, &ctx->error_callback, &r, NULL, ecmult_multi_callback, &data, 0));
->>>>>>> c7723997
 
     /* Check 1- and 2-point multiplies against ecmult */
     for (ncount = 0; ncount < count; ncount++) {
@@ -2665,11 +2643,6 @@
         pt[0] = ptg;
         pt[1] = secp256k1_ge_const_g;
 
-<<<<<<< HEAD
-        /* 1-point */
-        secp256k1_ecmult(&ctx->ecmult_ctx, &r2, &ptgj, &sc[0], &szero);
-        secp256k1_ecmult_multi(&ctx->ecmult_ctx, scratch, &ctx->error_callback, &r, &szero, ecmult_multi_callback, &data, 1);
-=======
         /* only G scalar */
         secp256k1_ecmult(&ctx->ecmult_ctx, &r2, &ptgj, &szero, &sc[0]);
         CHECK(ecmult_multi(&ctx->ecmult_ctx, scratch, &ctx->error_callback, &r, &sc[0], ecmult_multi_callback, &data, 0));
@@ -2680,16 +2653,10 @@
         /* 1-point */
         secp256k1_ecmult(&ctx->ecmult_ctx, &r2, &ptgj, &sc[0], &szero);
         CHECK(ecmult_multi(&ctx->ecmult_ctx, scratch, &ctx->error_callback, &r, &szero, ecmult_multi_callback, &data, 1));
->>>>>>> c7723997
         secp256k1_gej_neg(&r2, &r2);
         secp256k1_gej_add_var(&r, &r, &r2, NULL);
         CHECK(secp256k1_gej_is_infinity(&r));
 
-<<<<<<< HEAD
-        /* 2-point */
-        secp256k1_ecmult(&ctx->ecmult_ctx, &r2, &ptgj, &sc[0], &sc[1]);
-        secp256k1_ecmult_multi(&ctx->ecmult_ctx, scratch, &ctx->error_callback, &r, &szero, ecmult_multi_callback, &data, 2);
-=======
         /* Try to multiply 1 point, but scratch space is empty */
         scratch_empty = secp256k1_scratch_create(&ctx->error_callback, 0, 0);
         CHECK(!ecmult_multi(&ctx->ecmult_ctx, scratch_empty, &ctx->error_callback, &r, &szero, ecmult_multi_callback, &data, 1));
@@ -2701,18 +2668,13 @@
         /* 2-point */
         secp256k1_ecmult(&ctx->ecmult_ctx, &r2, &ptgj, &sc[0], &sc[1]);
         CHECK(ecmult_multi(&ctx->ecmult_ctx, scratch, &ctx->error_callback, &r, &szero, ecmult_multi_callback, &data, 2));
->>>>>>> c7723997
         secp256k1_gej_neg(&r2, &r2);
         secp256k1_gej_add_var(&r, &r, &r2, NULL);
         CHECK(secp256k1_gej_is_infinity(&r));
 
         /* 2-point with G scalar */
         secp256k1_ecmult(&ctx->ecmult_ctx, &r2, &ptgj, &sc[0], &sc[1]);
-<<<<<<< HEAD
-        secp256k1_ecmult_multi(&ctx->ecmult_ctx, scratch, &ctx->error_callback, &r, &sc[1], ecmult_multi_callback, &data, 1);
-=======
         CHECK(ecmult_multi(&ctx->ecmult_ctx, scratch, &ctx->error_callback, &r, &sc[1], ecmult_multi_callback, &data, 1));
->>>>>>> c7723997
         secp256k1_gej_neg(&r2, &r2);
         secp256k1_gej_add_var(&r, &r, &r2, NULL);
         CHECK(secp256k1_gej_is_infinity(&r));
@@ -2729,11 +2691,7 @@
                 random_scalar_order(&sc[i]);
                 secp256k1_ge_set_infinity(&pt[i]);
             }
-<<<<<<< HEAD
-            secp256k1_ecmult_multi(&ctx->ecmult_ctx, scratch, &ctx->error_callback, &r, &szero, ecmult_multi_callback, &data, sizes[j]);
-=======
             CHECK(ecmult_multi(&ctx->ecmult_ctx, scratch, &ctx->error_callback, &r, &szero, ecmult_multi_callback, &data, sizes[j]));
->>>>>>> c7723997
             CHECK(secp256k1_gej_is_infinity(&r));
         }
 
@@ -2743,11 +2701,7 @@
                 pt[i] = ptg;
                 secp256k1_scalar_set_int(&sc[i], 0);
             }
-<<<<<<< HEAD
-            secp256k1_ecmult_multi(&ctx->ecmult_ctx, scratch, &ctx->error_callback, &r, &szero, ecmult_multi_callback, &data, sizes[j]);
-=======
             CHECK(ecmult_multi(&ctx->ecmult_ctx, scratch, &ctx->error_callback, &r, &szero, ecmult_multi_callback, &data, sizes[j]));
->>>>>>> c7723997
             CHECK(secp256k1_gej_is_infinity(&r));
         }
 
@@ -2760,11 +2714,7 @@
                 pt[2 * i + 1] = ptg;
             }
 
-<<<<<<< HEAD
-            secp256k1_ecmult_multi(&ctx->ecmult_ctx, scratch, &ctx->error_callback, &r, &szero, ecmult_multi_callback, &data, sizes[j]);
-=======
             CHECK(ecmult_multi(&ctx->ecmult_ctx, scratch, &ctx->error_callback, &r, &szero, ecmult_multi_callback, &data, sizes[j]));
->>>>>>> c7723997
             CHECK(secp256k1_gej_is_infinity(&r));
 
             random_scalar_order(&sc[0]);
@@ -2777,11 +2727,7 @@
                 secp256k1_ge_neg(&pt[2*i+1], &pt[2*i]);
             }
 
-<<<<<<< HEAD
-            secp256k1_ecmult_multi(&ctx->ecmult_ctx, scratch, &ctx->error_callback, &r, &szero, ecmult_multi_callback, &data, sizes[j]);
-=======
             CHECK(ecmult_multi(&ctx->ecmult_ctx, scratch, &ctx->error_callback, &r, &szero, ecmult_multi_callback, &data, sizes[j]));
->>>>>>> c7723997
             CHECK(secp256k1_gej_is_infinity(&r));
         }
 
@@ -2796,11 +2742,7 @@
             secp256k1_scalar_negate(&sc[i], &sc[i]);
         }
 
-<<<<<<< HEAD
-        secp256k1_ecmult_multi(&ctx->ecmult_ctx, scratch, &ctx->error_callback, &r, &szero, ecmult_multi_callback, &data, 32);
-=======
         CHECK(ecmult_multi(&ctx->ecmult_ctx, scratch, &ctx->error_callback, &r, &szero, ecmult_multi_callback, &data, 32));
->>>>>>> c7723997
         CHECK(secp256k1_gej_is_infinity(&r));
     }
 
@@ -2819,11 +2761,7 @@
         }
 
         secp256k1_ecmult(&ctx->ecmult_ctx, &r2, &r, &sc[0], &szero);
-<<<<<<< HEAD
-        secp256k1_ecmult_multi(&ctx->ecmult_ctx, scratch, &ctx->error_callback, &r, &szero, ecmult_multi_callback, &data, 20);
-=======
         CHECK(ecmult_multi(&ctx->ecmult_ctx, scratch, &ctx->error_callback, &r, &szero, ecmult_multi_callback, &data, 20));
->>>>>>> c7723997
         secp256k1_gej_neg(&r2, &r2);
         secp256k1_gej_add_var(&r, &r, &r2, NULL);
         CHECK(secp256k1_gej_is_infinity(&r));
@@ -2846,11 +2784,7 @@
 
         secp256k1_gej_set_ge(&p0j, &pt[0]);
         secp256k1_ecmult(&ctx->ecmult_ctx, &r2, &p0j, &rs, &szero);
-<<<<<<< HEAD
-        secp256k1_ecmult_multi(&ctx->ecmult_ctx, scratch, &ctx->error_callback, &r, &szero, ecmult_multi_callback, &data, 20);
-=======
         CHECK(ecmult_multi(&ctx->ecmult_ctx, scratch, &ctx->error_callback, &r, &szero, ecmult_multi_callback, &data, 20));
->>>>>>> c7723997
         secp256k1_gej_neg(&r2, &r2);
         secp256k1_gej_add_var(&r, &r, &r2, NULL);
         CHECK(secp256k1_gej_is_infinity(&r));
@@ -2858,22 +2792,13 @@
 
     /* Sanity check that zero scalars don't cause problems */
     memset(&sc[0], 0, sizeof(sc[0]));
-<<<<<<< HEAD
-    secp256k1_ecmult_multi(&ctx->ecmult_ctx, scratch, &ctx->error_callback, &r, &szero, ecmult_multi_callback, &data, 20);
-=======
     CHECK(ecmult_multi(&ctx->ecmult_ctx, scratch, &ctx->error_callback, &r, &szero, ecmult_multi_callback, &data, 20));
->>>>>>> c7723997
     memset(&sc[1], 0, sizeof(sc[0]));
     memset(&sc[2], 0, sizeof(sc[0]));
     memset(&sc[3], 0, sizeof(sc[0]));
     memset(&sc[4], 0, sizeof(sc[0]));
-<<<<<<< HEAD
-    secp256k1_ecmult_multi(&ctx->ecmult_ctx, scratch, &ctx->error_callback, &r, &szero, ecmult_multi_callback, &data, 6);
-    secp256k1_ecmult_multi(&ctx->ecmult_ctx, scratch, &ctx->error_callback, &r, &szero, ecmult_multi_callback, &data, 5);
-=======
     CHECK(ecmult_multi(&ctx->ecmult_ctx, scratch, &ctx->error_callback, &r, &szero, ecmult_multi_callback, &data, 6));
     CHECK(ecmult_multi(&ctx->ecmult_ctx, scratch, &ctx->error_callback, &r, &szero, ecmult_multi_callback, &data, 5));
->>>>>>> c7723997
     CHECK(secp256k1_gej_is_infinity(&r));
 
     /* Run through s0*(t0*P) + s1*(t1*P) exhaustively for many small values of s0, s1, t0, t1 */
@@ -2918,11 +2843,7 @@
                         secp256k1_scalar_add(&tmp1, &tmp1, &tmp2);
 
                         secp256k1_ecmult(&ctx->ecmult_ctx, &expected, &ptgj, &tmp1, &szero);
-<<<<<<< HEAD
-                        secp256k1_ecmult_multi(&ctx->ecmult_ctx, scratch, &ctx->error_callback, &actual, &szero, ecmult_multi_callback, &data, 2);
-=======
                         CHECK(ecmult_multi(&ctx->ecmult_ctx, scratch, &ctx->error_callback, &actual, &szero, ecmult_multi_callback, &data, 2));
->>>>>>> c7723997
                         secp256k1_gej_neg(&expected, &expected);
                         secp256k1_gej_add_var(&actual, &actual, &expected, NULL);
                         CHECK(secp256k1_gej_is_infinity(&actual));
@@ -2931,10 +2852,6 @@
             }
         }
     }
-<<<<<<< HEAD
-
-    secp256k1_scratch_destroy(scratch);
-=======
 }
 
 void test_secp256k1_pippenger_bucket_window_inv(void) {
@@ -3063,7 +2980,6 @@
     secp256k1_scratch_destroy(scratch);
 
     test_ecmult_multi_batching();
->>>>>>> c7723997
 }
 
 void test_wnaf(const secp256k1_scalar *number, int w) {
@@ -3156,66 +3072,6 @@
     CHECK(secp256k1_scalar_eq(&x, &num));
 }
 
-<<<<<<< HEAD
-void run_heap(void){
-    secp256k1_scalar_heap heap;
-    secp256k1_scalar sc[20];
-    secp256k1_gej pt[20];
-    uint32_t tree[20];
-    size_t i;
-
-    unsigned char idx1, idx2;
-
-    secp256k1_ge ptg;
-
-    /* Single-element stack */
-    random_scalar_order(&sc[0]);
-    random_group_element_test(&ptg);
-    secp256k1_gej_set_ge(&pt[0], &ptg);
-
-    secp256k1_heap_initialize(&heap, tree, sc, pt, 1);
-    CHECK(heap.size == 1);
-    secp256k1_heap_remove(&heap);
-    CHECK(heap.size == 0);
-
-    /* Multi-item stack */
-    for (i = 0; i < 20; i++) {
-        random_scalar_order(&sc[i]);
-        random_group_element_test(&ptg);
-        secp256k1_gej_set_ge(&pt[i], &ptg);
-    }
-    secp256k1_heap_initialize(&heap, tree, sc, pt, i);
-
-    idx1 = secp256k1_heap_remove(&heap);
-    CHECK(heap.size == 19);
-    for (i = 0; i < 19; i++) {
-        idx2 = secp256k1_heap_remove(&heap);
-        CHECK(heap.size == 18 - i);
-        CHECK(secp256k1_scalar_cmp_var(&sc[idx2], &sc[idx1]) <= 0);
-        idx1 = idx2;
-    }
-
-    /* Try with a lot of duplicates to make sure nothing gets confused */
-    for (i = 0; i < 7; i++) {
-        random_scalar_order(&sc[i]);
-        random_group_element_test(&ptg);
-        secp256k1_gej_set_ge(&pt[i], &ptg);
-    }
-    for (; i < 20; i++) {
-        sc[i] = sc[i % 7];
-        pt[i] = pt[i % 7];
-    }
-    secp256k1_heap_initialize(&heap, tree, sc, pt, i);
-
-    idx1 = secp256k1_heap_remove(&heap);
-    CHECK(heap.size == 19);
-    for (i = 0; i < 19; i++) {
-        idx2 = secp256k1_heap_remove(&heap);
-        CHECK(heap.size == 18 - i);
-        CHECK(secp256k1_scalar_cmp_var(&sc[idx2], &sc[idx1]) <= 0);
-        idx1 = idx2;
-    }
-=======
 void test_fixed_wnaf(const secp256k1_scalar *number, int w) {
     secp256k1_scalar x, shift;
     int wnaf[256] = {0};
@@ -3269,7 +3125,6 @@
         CHECK(v == 0);
     }
     CHECK(skew == 0);
->>>>>>> c7723997
 }
 
 void run_wnaf(void) {
