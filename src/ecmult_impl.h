<<<<<<< HEAD
/**********************************************************************
 * Copyright (c) 2013, 2014, 2017 Pieter Wuille, Andrew Poelstra,     *
 *   Peter Dettmann                                                   *
 * Distributed under the MIT software license, see the accompanying   *
 * file COPYING or http://www.opensource.org/licenses/mit-license.php.*
 **********************************************************************/
=======
/*****************************************************************************
 * Copyright (c) 2013, 2014, 2017 Pieter Wuille, Andrew Poelstra, Jonas Nick *
 * Distributed under the MIT software license, see the accompanying          *
 * file COPYING or http://www.opensource.org/licenses/mit-license.php.       *
 *****************************************************************************/
>>>>>>> c7723997

#ifndef SECP256K1_ECMULT_IMPL_H
#define SECP256K1_ECMULT_IMPL_H

#include <string.h>
#include <stdint.h>

#include "group.h"
#include "scalar.h"
#include "ecmult.h"

#if defined(EXHAUSTIVE_TEST_ORDER)
/* We need to lower these values for exhaustive tests because
 * the tables cannot have infinities in them (this breaks the
 * affine-isomorphism stuff which tracks z-ratios) */
#  if EXHAUSTIVE_TEST_ORDER > 128
#    define WINDOW_A 5
#    define WINDOW_G 8
#  elif EXHAUSTIVE_TEST_ORDER > 8
#    define WINDOW_A 4
#    define WINDOW_G 4
#  else
#    define WINDOW_A 2
#    define WINDOW_G 2
#  endif
#else
/* optimal for 128-bit and 256-bit exponents. */
#define WINDOW_A 5
/** larger numbers may result in slightly better performance, at the cost of
    exponentially larger precomputed tables. */
#ifdef USE_ENDOMORPHISM
/** Two tables for window size 15: 1.375 MiB. */
#define WINDOW_G 15
#else
/** One table for window size 16: 1.375 MiB. */
#define WINDOW_G 16
#endif
#endif

#ifdef USE_ENDOMORPHISM
    #define WNAF_BITS 128
#else
    #define WNAF_BITS 256
#endif
#define WNAF_SIZE(w) ((WNAF_BITS + (w) - 1) / (w))

/** The number of entries a table with precomputed multiples needs to have. */
#define ECMULT_TABLE_SIZE(w) (1 << ((w)-2))

/* The number of objects allocated on the scratch space for ecmult_multi algorithms */
#define PIPPENGER_SCRATCH_OBJECTS 6
#define STRAUSS_SCRATCH_OBJECTS 6

#define PIPPENGER_MAX_BUCKET_WINDOW 12

/* Minimum number of points for which pippenger_wnaf is faster than strauss wnaf */
#ifdef USE_ENDOMORPHISM
    #define ECMULT_PIPPENGER_THRESHOLD 96
#else
    #define ECMULT_PIPPENGER_THRESHOLD 156
#endif

#ifdef USE_ENDOMORPHISM
    #define ECMULT_MAX_POINTS_PER_BATCH 5000000
#else
    #define ECMULT_MAX_POINTS_PER_BATCH 10000000
#endif

/** Fill a table 'prej' with precomputed odd multiples of a. Prej will contain
 *  the values [1*a,3*a,...,(2*n-1)*a], so it space for n values. zr[0] will
 *  contain prej[0].z / a.z. The other zr[i] values = prej[i].z / prej[i-1].z.
 *  Prej's Z values are undefined, except for the last value.
 */
static void secp256k1_ecmult_odd_multiples_table(int n, secp256k1_gej *prej, secp256k1_fe *zr, const secp256k1_gej *a) {
    secp256k1_gej d;
    secp256k1_ge a_ge, d_ge;
    int i;

    VERIFY_CHECK(!a->infinity);

    secp256k1_gej_double_var(&d, a, NULL);

    /*
     * Perform the additions on an isomorphism where 'd' is affine: drop the z coordinate
     * of 'd', and scale the 1P starting value's x/y coordinates without changing its z.
     */
    d_ge.x = d.x;
    d_ge.y = d.y;
    d_ge.infinity = 0;

    secp256k1_ge_set_gej_zinv(&a_ge, a, &d.z);
    prej[0].x = a_ge.x;
    prej[0].y = a_ge.y;
    prej[0].z = a->z;
    prej[0].infinity = 0;

    zr[0] = d.z;
    for (i = 1; i < n; i++) {
        secp256k1_gej_add_ge_var(&prej[i], &prej[i-1], &d_ge, &zr[i]);
    }

    /*
     * Each point in 'prej' has a z coordinate too small by a factor of 'd.z'. Only
     * the final point's z coordinate is actually used though, so just update that.
     */
    secp256k1_fe_mul(&prej[n-1].z, &prej[n-1].z, &d.z);
}

/** Fill a table 'pre' with precomputed odd multiples of a.
 *
 *  There are two versions of this function:
 *  - secp256k1_ecmult_odd_multiples_table_globalz_windowa which brings its
 *    resulting point set to a single constant Z denominator, stores the X and Y
 *    coordinates as ge_storage points in pre, and stores the global Z in rz.
 *    It only operates on tables sized for WINDOW_A wnaf multiples.
 *  - secp256k1_ecmult_odd_multiples_table_storage_var, which converts its
 *    resulting point set to actually affine points, and stores those in pre.
 *    It operates on tables of any size, but uses heap-allocated temporaries.
 *
 *  To compute a*P + b*G, we compute a table for P using the first function,
 *  and for G using the second (which requires an inverse, but it only needs to
 *  happen once).
 */
static void secp256k1_ecmult_odd_multiples_table_globalz_windowa(secp256k1_ge *pre, secp256k1_fe *globalz, const secp256k1_gej *a) {
    secp256k1_gej prej[ECMULT_TABLE_SIZE(WINDOW_A)];
    secp256k1_fe zr[ECMULT_TABLE_SIZE(WINDOW_A)];

    /* Compute the odd multiples in Jacobian form. */
    secp256k1_ecmult_odd_multiples_table(ECMULT_TABLE_SIZE(WINDOW_A), prej, zr, a);
    /* Bring them to the same Z denominator. */
    secp256k1_ge_globalz_set_table_gej(ECMULT_TABLE_SIZE(WINDOW_A), pre, globalz, prej, zr);
}

static void secp256k1_ecmult_odd_multiples_table_storage_var(int n, secp256k1_ge_storage *pre, const secp256k1_gej *a, const secp256k1_callback *cb) {
    secp256k1_gej *prej = (secp256k1_gej*)checked_malloc(cb, sizeof(secp256k1_gej) * n);
    secp256k1_ge *prea = (secp256k1_ge*)checked_malloc(cb, sizeof(secp256k1_ge) * n);
    secp256k1_fe *zr = (secp256k1_fe*)checked_malloc(cb, sizeof(secp256k1_fe) * n);
    int i;

    /* Compute the odd multiples in Jacobian form. */
    secp256k1_ecmult_odd_multiples_table(n, prej, zr, a);
    /* Convert them in batch to affine coordinates. */
    secp256k1_ge_set_table_gej_var(prea, prej, zr, n);
    /* Convert them to compact storage form. */
    for (i = 0; i < n; i++) {
        secp256k1_ge_to_storage(&pre[i], &prea[i]);
    }

    free(prea);
    free(prej);
    free(zr);
}

/** The following two macro retrieves a particular odd multiple from a table
 *  of precomputed multiples. */
#define ECMULT_TABLE_GET_GE(r,pre,n,w) do { \
    VERIFY_CHECK(((n) & 1) == 1); \
    VERIFY_CHECK((n) >= -((1 << ((w)-1)) - 1)); \
    VERIFY_CHECK((n) <=  ((1 << ((w)-1)) - 1)); \
    if ((n) > 0) { \
        *(r) = (pre)[((n)-1)/2]; \
    } else { \
        secp256k1_ge_neg((r), &(pre)[(-(n)-1)/2]); \
    } \
} while(0)

#define ECMULT_TABLE_GET_GE_STORAGE(r,pre,n,w) do { \
    VERIFY_CHECK(((n) & 1) == 1); \
    VERIFY_CHECK((n) >= -((1 << ((w)-1)) - 1)); \
    VERIFY_CHECK((n) <=  ((1 << ((w)-1)) - 1)); \
    if ((n) > 0) { \
        secp256k1_ge_from_storage((r), &(pre)[((n)-1)/2]); \
    } else { \
        secp256k1_ge_from_storage((r), &(pre)[(-(n)-1)/2]); \
        secp256k1_ge_neg((r), (r)); \
    } \
} while(0)

static void secp256k1_ecmult_context_init(secp256k1_ecmult_context *ctx) {
    ctx->pre_g = NULL;
#ifdef USE_ENDOMORPHISM
    ctx->pre_g_128 = NULL;
#endif
}

static void secp256k1_ecmult_context_build(secp256k1_ecmult_context *ctx, const secp256k1_callback *cb) {
    secp256k1_gej gj;

    if (ctx->pre_g != NULL) {
        return;
    }

    /* get the generator */
    secp256k1_gej_set_ge(&gj, &secp256k1_ge_const_g);

    ctx->pre_g = (secp256k1_ge_storage (*)[])checked_malloc(cb, sizeof((*ctx->pre_g)[0]) * ECMULT_TABLE_SIZE(WINDOW_G));

    /* precompute the tables with odd multiples */
    secp256k1_ecmult_odd_multiples_table_storage_var(ECMULT_TABLE_SIZE(WINDOW_G), *ctx->pre_g, &gj, cb);

#ifdef USE_ENDOMORPHISM
    {
        secp256k1_gej g_128j;
        int i;

        ctx->pre_g_128 = (secp256k1_ge_storage (*)[])checked_malloc(cb, sizeof((*ctx->pre_g_128)[0]) * ECMULT_TABLE_SIZE(WINDOW_G));

        /* calculate 2^128*generator */
        g_128j = gj;
        for (i = 0; i < 128; i++) {
            secp256k1_gej_double_var(&g_128j, &g_128j, NULL);
        }
        secp256k1_ecmult_odd_multiples_table_storage_var(ECMULT_TABLE_SIZE(WINDOW_G), *ctx->pre_g_128, &g_128j, cb);
    }
#endif
}

static void secp256k1_ecmult_context_clone(secp256k1_ecmult_context *dst,
                                           const secp256k1_ecmult_context *src, const secp256k1_callback *cb) {
    if (src->pre_g == NULL) {
        dst->pre_g = NULL;
    } else {
        size_t size = sizeof((*dst->pre_g)[0]) * ECMULT_TABLE_SIZE(WINDOW_G);
        dst->pre_g = (secp256k1_ge_storage (*)[])checked_malloc(cb, size);
        memcpy(dst->pre_g, src->pre_g, size);
    }
#ifdef USE_ENDOMORPHISM
    if (src->pre_g_128 == NULL) {
        dst->pre_g_128 = NULL;
    } else {
        size_t size = sizeof((*dst->pre_g_128)[0]) * ECMULT_TABLE_SIZE(WINDOW_G);
        dst->pre_g_128 = (secp256k1_ge_storage (*)[])checked_malloc(cb, size);
        memcpy(dst->pre_g_128, src->pre_g_128, size);
    }
#endif
}

static int secp256k1_ecmult_context_is_built(const secp256k1_ecmult_context *ctx) {
    return ctx->pre_g != NULL;
}

static void secp256k1_ecmult_context_clear(secp256k1_ecmult_context *ctx) {
    free(ctx->pre_g);
#ifdef USE_ENDOMORPHISM
    free(ctx->pre_g_128);
#endif
    secp256k1_ecmult_context_init(ctx);
}

/** Convert a number to WNAF notation. The number becomes represented by sum(2^i * wnaf[i], i=0..bits),
 *  with the following guarantees:
 *  - each wnaf[i] is either 0, or an odd integer between -(1<<(w-1) - 1) and (1<<(w-1) - 1)
 *  - two non-zero entries in wnaf are separated by at least w-1 zeroes.
 *  - the number of set values in wnaf is returned. This number is at most 256, and at most one more
 *    than the number of bits in the (absolute value) of the input.
 */
static int secp256k1_ecmult_wnaf(int *wnaf, int len, const secp256k1_scalar *a, int w) {
    secp256k1_scalar s = *a;
    int last_set_bit = -1;
    int bit = 0;
    int sign = 1;
    int carry = 0;

    VERIFY_CHECK(wnaf != NULL);
    VERIFY_CHECK(0 <= len && len <= 256);
    VERIFY_CHECK(a != NULL);
    VERIFY_CHECK(2 <= w && w <= 31);

    memset(wnaf, 0, len * sizeof(wnaf[0]));

    if (secp256k1_scalar_get_bits(&s, 255, 1)) {
        secp256k1_scalar_negate(&s, &s);
        sign = -1;
    }

    while (bit < len) {
        int now;
        int word;
        if (secp256k1_scalar_get_bits(&s, bit, 1) == (unsigned int)carry) {
            bit++;
            continue;
        }

        now = w;
        if (now > len - bit) {
            now = len - bit;
        }

        word = secp256k1_scalar_get_bits_var(&s, bit, now) + carry;

        carry = (word >> (w-1)) & 1;
        word -= carry << w;

        wnaf[bit] = sign * word;
        last_set_bit = bit;

        bit += now;
    }
#ifdef VERIFY
    CHECK(carry == 0);
    while (bit < 256) {
        CHECK(secp256k1_scalar_get_bits(&s, bit++, 1) == 0);
    } 
#endif
    return last_set_bit + 1;
}

<<<<<<< HEAD
struct secp256k1_ecmult_point_state {
=======
struct secp256k1_strauss_point_state {
>>>>>>> c7723997
#ifdef USE_ENDOMORPHISM
    secp256k1_scalar na_1, na_lam;
    int wnaf_na_1[130];
    int wnaf_na_lam[130];
    int bits_na_1;
    int bits_na_lam;
#else
    int wnaf_na[256];
    int bits_na;
#endif
    size_t input_pos;
};

<<<<<<< HEAD
#ifdef USE_ENDOMORPHISM
#define STRAUSS_WNAF_MAX_POINTS 24
#else
#define STRAUSS_WNAF_MAX_POINTS 32
#endif

static void secp256k1_ecmult_strauss_wnaf(const secp256k1_ecmult_context *ctx, secp256k1_gej *r, int num, const secp256k1_gej *a, const secp256k1_scalar *na, const secp256k1_scalar *ng) {
    secp256k1_ge pre_a[STRAUSS_WNAF_MAX_POINTS][ECMULT_TABLE_SIZE(WINDOW_A)];
#ifdef USE_ENDOMORPHISM
    secp256k1_ge pre_a_lam[STRAUSS_WNAF_MAX_POINTS][ECMULT_TABLE_SIZE(WINDOW_A)];
#endif
    struct secp256k1_ecmult_point_state state[STRAUSS_WNAF_MAX_POINTS];

=======
struct secp256k1_strauss_state {
    secp256k1_gej* prej;
    secp256k1_fe* zr;
    secp256k1_ge* pre_a;
#ifdef USE_ENDOMORPHISM
    secp256k1_ge* pre_a_lam;
#endif
    struct secp256k1_strauss_point_state* ps;
};

static void secp256k1_ecmult_strauss_wnaf(const secp256k1_ecmult_context *ctx, const struct secp256k1_strauss_state *state, secp256k1_gej *r, int num, const secp256k1_gej *a, const secp256k1_scalar *na, const secp256k1_scalar *ng) {
>>>>>>> c7723997
    secp256k1_ge tmpa;
    secp256k1_fe Z;
#ifdef USE_ENDOMORPHISM
    /* Splitted G factors. */
    secp256k1_scalar ng_1, ng_128;
    int wnaf_ng_1[129];
    int bits_ng_1 = 0;
    int wnaf_ng_128[129];
    int bits_ng_128 = 0;
#else
    int wnaf_ng[256];
    int bits_ng = 0;
#endif
    int i;
    int bits = 0;
    int np;
    int no = 0;

    for (np = 0; np < num; ++np) {
        if (secp256k1_scalar_is_zero(&na[np]) || secp256k1_gej_is_infinity(&a[np])) {
            continue;
        }
<<<<<<< HEAD
        state[no].input_pos = np;
#ifdef USE_ENDOMORPHISM
        /* split na into na_1 and na_lam (where na = na_1 + na_lam*lambda, and na_1 and na_lam are ~128 bit) */
        secp256k1_scalar_split_lambda(&state[no].na_1, &state[no].na_lam, &na[np]);

        /* build wnaf representation for na_1 and na_lam. */
        state[no].bits_na_1   = secp256k1_ecmult_wnaf(state[no].wnaf_na_1,   130, &state[no].na_1,   WINDOW_A);
        state[no].bits_na_lam = secp256k1_ecmult_wnaf(state[no].wnaf_na_lam, 130, &state[no].na_lam, WINDOW_A);
        VERIFY_CHECK(state[no].bits_na_1 <= 130);
        VERIFY_CHECK(state[no].bits_na_lam <= 130);
        if (state[no].bits_na_1 > bits) {
            bits = state[no].bits_na_1;
        }
        if (state[no].bits_na_lam > bits) {
            bits = state[no].bits_na_lam;
        }
#else
        /* build wnaf representation for na. */
        state[no].bits_na     = secp256k1_ecmult_wnaf(state[no].wnaf_na,     256, &na[np],      WINDOW_A);
        if (state[no].bits_na > bits) {
            bits = state[no].bits_na;
=======
        state->ps[no].input_pos = np;
#ifdef USE_ENDOMORPHISM
        /* split na into na_1 and na_lam (where na = na_1 + na_lam*lambda, and na_1 and na_lam are ~128 bit) */
        secp256k1_scalar_split_lambda(&state->ps[no].na_1, &state->ps[no].na_lam, &na[np]);

        /* build wnaf representation for na_1 and na_lam. */
        state->ps[no].bits_na_1   = secp256k1_ecmult_wnaf(state->ps[no].wnaf_na_1,   130, &state->ps[no].na_1,   WINDOW_A);
        state->ps[no].bits_na_lam = secp256k1_ecmult_wnaf(state->ps[no].wnaf_na_lam, 130, &state->ps[no].na_lam, WINDOW_A);
        VERIFY_CHECK(state->ps[no].bits_na_1 <= 130);
        VERIFY_CHECK(state->ps[no].bits_na_lam <= 130);
        if (state->ps[no].bits_na_1 > bits) {
            bits = state->ps[no].bits_na_1;
        }
        if (state->ps[no].bits_na_lam > bits) {
            bits = state->ps[no].bits_na_lam;
        }
#else
        /* build wnaf representation for na. */
        state->ps[no].bits_na     = secp256k1_ecmult_wnaf(state->ps[no].wnaf_na,     256, &na[np],      WINDOW_A);
        if (state->ps[no].bits_na > bits) {
            bits = state->ps[no].bits_na;
>>>>>>> c7723997
        }
#endif
        ++no;
    }

    /* Calculate odd multiples of a.
     * All multiples are brought to the same Z 'denominator', which is stored
     * in Z. Due to secp256k1' isomorphism we can do all operations pretending
     * that the Z coordinate was 1, use affine addition formulae, and correct
     * the Z coordinate of the result once at the end.
     * The exception is the precomputed G table points, which are actually
     * affine. Compared to the base used for other points, they have a Z ratio
     * of 1/Z, so we can use secp256k1_gej_add_zinv_var, which uses the same
     * isomorphism to efficiently add with a known Z inverse.
     */
    if (no > 0) {
<<<<<<< HEAD
        secp256k1_gej prej[STRAUSS_WNAF_MAX_POINTS][ECMULT_TABLE_SIZE(WINDOW_A)];
        secp256k1_fe zr[STRAUSS_WNAF_MAX_POINTS][ECMULT_TABLE_SIZE(WINDOW_A)];

        /* Compute the odd multiples in Jacobian form. */
        secp256k1_ecmult_odd_multiples_table(ECMULT_TABLE_SIZE(WINDOW_A), prej[0], zr[0], &a[state[0].input_pos]);
        for (np = 1; np < no; ++np) {
            secp256k1_gej tmp = a[state[np].input_pos];
#ifdef VERIFY
            secp256k1_fe_normalize_var(&(prej[np - 1][ECMULT_TABLE_SIZE(WINDOW_A) - 1].z));
#endif
            secp256k1_gej_rescale(&tmp, &(prej[np - 1][ECMULT_TABLE_SIZE(WINDOW_A) - 1].z));
            secp256k1_ecmult_odd_multiples_table(ECMULT_TABLE_SIZE(WINDOW_A), prej[np], zr[np], &tmp);
            secp256k1_fe_mul(&zr[np][0], &zr[np][0], &(a[state[np].input_pos].z));
        }
        /* Bring them to the same Z denominator. */
        secp256k1_ge_globalz_set_table_gej(ECMULT_TABLE_SIZE(WINDOW_A) * no, &pre_a[0][0], &Z, prej[0], zr[0]);
=======
        /* Compute the odd multiples in Jacobian form. */
        secp256k1_ecmult_odd_multiples_table(ECMULT_TABLE_SIZE(WINDOW_A), state->prej, state->zr, &a[state->ps[0].input_pos]);
        for (np = 1; np < no; ++np) {
            secp256k1_gej tmp = a[state->ps[np].input_pos];
#ifdef VERIFY
            secp256k1_fe_normalize_var(&(state->prej[(np - 1) * ECMULT_TABLE_SIZE(WINDOW_A) + ECMULT_TABLE_SIZE(WINDOW_A) - 1].z));
#endif
            secp256k1_gej_rescale(&tmp, &(state->prej[(np - 1) * ECMULT_TABLE_SIZE(WINDOW_A) + ECMULT_TABLE_SIZE(WINDOW_A) - 1].z));
            secp256k1_ecmult_odd_multiples_table(ECMULT_TABLE_SIZE(WINDOW_A), state->prej + np * ECMULT_TABLE_SIZE(WINDOW_A), state->zr + np * ECMULT_TABLE_SIZE(WINDOW_A), &tmp);
            secp256k1_fe_mul(state->zr + np * ECMULT_TABLE_SIZE(WINDOW_A), state->zr + np * ECMULT_TABLE_SIZE(WINDOW_A), &(a[state->ps[np].input_pos].z));
        }
        /* Bring them to the same Z denominator. */
        secp256k1_ge_globalz_set_table_gej(ECMULT_TABLE_SIZE(WINDOW_A) * no, state->pre_a, &Z, state->prej, state->zr);
>>>>>>> c7723997
    } else {
        secp256k1_fe_set_int(&Z, 1);
    }

#ifdef USE_ENDOMORPHISM
    for (np = 0; np < no; ++np) {
        for (i = 0; i < ECMULT_TABLE_SIZE(WINDOW_A); i++) {
<<<<<<< HEAD
            secp256k1_ge_mul_lambda(&pre_a_lam[np][i], &pre_a[np][i]);
=======
            secp256k1_ge_mul_lambda(&state->pre_a_lam[np * ECMULT_TABLE_SIZE(WINDOW_A) + i], &state->pre_a[np * ECMULT_TABLE_SIZE(WINDOW_A) + i]);
>>>>>>> c7723997
        }
    }

    if (ng) {
        /* split ng into ng_1 and ng_128 (where gn = gn_1 + gn_128*2^128, and gn_1 and gn_128 are ~128 bit) */
        secp256k1_scalar_split_128(&ng_1, &ng_128, ng);

        /* Build wnaf representation for ng_1 and ng_128 */
        bits_ng_1   = secp256k1_ecmult_wnaf(wnaf_ng_1,   129, &ng_1,   WINDOW_G);
        bits_ng_128 = secp256k1_ecmult_wnaf(wnaf_ng_128, 129, &ng_128, WINDOW_G);
        if (bits_ng_1 > bits) {
            bits = bits_ng_1;
        }
        if (bits_ng_128 > bits) {
            bits = bits_ng_128;
        }
    }
#else
    if (ng) {
        bits_ng     = secp256k1_ecmult_wnaf(wnaf_ng,     256, ng,      WINDOW_G);
        if (bits_ng > bits) {
            bits = bits_ng;
        }
    }
#endif

    secp256k1_gej_set_infinity(r);

    for (i = bits - 1; i >= 0; i--) {
        int n;
        secp256k1_gej_double_var(r, r, NULL);
#ifdef USE_ENDOMORPHISM
        for (np = 0; np < no; ++np) {
<<<<<<< HEAD
            if (i < state[np].bits_na_1 && (n = state[np].wnaf_na_1[i])) {
                ECMULT_TABLE_GET_GE(&tmpa, pre_a[np], n, WINDOW_A);
                secp256k1_gej_add_ge_var(r, r, &tmpa, NULL);
            }
            if (i < state[np].bits_na_lam && (n = state[np].wnaf_na_lam[i])) {
                ECMULT_TABLE_GET_GE(&tmpa, pre_a_lam[np], n, WINDOW_A);
=======
            if (i < state->ps[np].bits_na_1 && (n = state->ps[np].wnaf_na_1[i])) {
                ECMULT_TABLE_GET_GE(&tmpa, state->pre_a + np * ECMULT_TABLE_SIZE(WINDOW_A), n, WINDOW_A);
                secp256k1_gej_add_ge_var(r, r, &tmpa, NULL);
            }
            if (i < state->ps[np].bits_na_lam && (n = state->ps[np].wnaf_na_lam[i])) {
                ECMULT_TABLE_GET_GE(&tmpa, state->pre_a_lam + np * ECMULT_TABLE_SIZE(WINDOW_A), n, WINDOW_A);
>>>>>>> c7723997
                secp256k1_gej_add_ge_var(r, r, &tmpa, NULL);
            }
        }
        if (i < bits_ng_1 && (n = wnaf_ng_1[i])) {
            ECMULT_TABLE_GET_GE_STORAGE(&tmpa, *ctx->pre_g, n, WINDOW_G);
            secp256k1_gej_add_zinv_var(r, r, &tmpa, &Z);
        }
        if (i < bits_ng_128 && (n = wnaf_ng_128[i])) {
            ECMULT_TABLE_GET_GE_STORAGE(&tmpa, *ctx->pre_g_128, n, WINDOW_G);
            secp256k1_gej_add_zinv_var(r, r, &tmpa, &Z);
        }
#else
        for (np = 0; np < no; ++np) {
<<<<<<< HEAD
            if (i < state[np].bits_na && (n = state[np].wnaf_na[i])) {
                ECMULT_TABLE_GET_GE(&tmpa, pre_a[np], n, WINDOW_A);
=======
            if (i < state->ps[np].bits_na && (n = state->ps[np].wnaf_na[i])) {
                ECMULT_TABLE_GET_GE(&tmpa, state->pre_a + np * ECMULT_TABLE_SIZE(WINDOW_A), n, WINDOW_A);
>>>>>>> c7723997
                secp256k1_gej_add_ge_var(r, r, &tmpa, NULL);
            }
        }
        if (i < bits_ng && (n = wnaf_ng[i])) {
            ECMULT_TABLE_GET_GE_STORAGE(&tmpa, *ctx->pre_g, n, WINDOW_G);
            secp256k1_gej_add_zinv_var(r, r, &tmpa, &Z);
        }
#endif
    }

    if (!r->infinity) {
        secp256k1_fe_mul(&r->z, &r->z, &Z);
    }
}

<<<<<<< HEAD
/* begin ecmult_multi */

typedef struct {
    uint32_t *tree;
    const secp256k1_scalar *scalars;
    size_t size;
} secp256k1_scalar_heap;

static void secp256k1_sift_down(secp256k1_scalar_heap *heap, size_t node, uint32_t index) {
    uint32_t child_index, other_index;
    size_t child, other, half_size = heap->size >> 1;
    const secp256k1_scalar *sc = heap->scalars;

    while (node < half_size) {
        /* Initially assume the left child is the larger child */
        child = (node << 1) + 1;
        child_index = heap->tree[child];

        /* If there is a right child, check whether it's larger than the left */
        other = child + 1;
        if (other < heap->size) {
            other_index = heap->tree[other];
            if (secp256k1_scalar_cmp_var(&sc[other_index], &sc[child_index]) > 0) {
                child = other;
                child_index = other_index;
            }
        }

        /* If the current node is larger than its largest child, stop at this level */
        if (secp256k1_scalar_cmp_var(&sc[index], &sc[child_index]) > 0) {
            break;
        }

        /* Move the larger child up, and recurse from its previous position */
        heap->tree[node] = child_index;
        node = child;
    }

    heap->tree[node] = index;
}

static void secp256k1_sift_up(secp256k1_scalar_heap *heap, size_t node, uint32_t index) {
    size_t parent;
    uint32_t parent_index;
    const secp256k1_scalar *sc = heap->scalars;

    while (node > 0) {
        parent = (node - 1) >> 1;
        parent_index = heap->tree[parent];

        /* If the current node is not larger than its parent, stop at this level */
        if (secp256k1_scalar_cmp_var(&sc[index], &sc[parent_index]) <= 0) {
            break;
        }

        /* Move the parent down, and recurse from its previous position */
        heap->tree[node] = parent_index;
        node = parent;
    }

    heap->tree[node] = index;
}

static void secp256k1_sift_floyd(secp256k1_scalar_heap *heap, size_t node, uint32_t index) {
    uint32_t child_index, other_index;
    size_t child, other, half_size = heap->size >> 1;
    const secp256k1_scalar *sc = heap->scalars;

    while (node < half_size) {
        /* Initially assume the left child is the larger child */
        child = (node << 1) + 1;
        child_index = heap->tree[child];

        /* If there is a right child, check whether it's larger than the left */
        other = child + 1;
        if (other < heap->size) {
            other_index = heap->tree[other];
            if (secp256k1_scalar_cmp_var(&sc[other_index], &sc[child_index]) > 0) {
                child = other;
                child_index = other_index;
            }
        }

        /* Move the larger child up, and recurse from its previous position */
        heap->tree[node] = child_index;
        node = child;
    }

    secp256k1_sift_up(heap, node, index);
}

SECP256K1_INLINE static void secp256k1_heapify(secp256k1_scalar_heap *heap) {
    size_t root = heap->size >> 1;;
    while (root-- > 0) {
        secp256k1_sift_down(heap, root, heap->tree[root]);
    }
}

static void secp256k1_heap_initialize(secp256k1_scalar_heap *heap, uint32_t *tree, const secp256k1_scalar *scalars, const secp256k1_gej *pt, size_t n) {
    size_t i, size = 0;

    heap->tree = tree;
    for (i = 0; i < n; ++i) {
        if (!secp256k1_scalar_is_zero(&scalars[i]) && !secp256k1_gej_is_infinity(&pt[i])) {
            heap->tree[size++] = i;
        }
    }

    heap->scalars = scalars;
    heap->size = size;

    secp256k1_heapify(heap);
}

SECP256K1_INLINE static uint32_t secp256k1_replace(secp256k1_scalar_heap *heap, uint32_t index) {
    uint32_t result = heap->tree[0];
    VERIFY_CHECK(heap->size > 0);
    secp256k1_sift_floyd(heap, 0, index);
    return result;
}

SECP256K1_INLINE static uint32_t secp256k1_heap_remove(secp256k1_scalar_heap *heap) {
    uint32_t result = heap->tree[0];
    VERIFY_CHECK(heap->size > 0);
    if (--heap->size > 0) {
        secp256k1_sift_down(heap, 0, heap->tree[heap->size]);
    }
    return result;
}

/** Multi-multiply: R = sum_i ni * Ai */
static void secp256k1_ecmult_multi_bos_coster(uint32_t *tree_space, secp256k1_gej *r, secp256k1_scalar *sc, secp256k1_gej *pt, size_t n) {
    secp256k1_scalar_heap heap;
    uint32_t first, second;

    secp256k1_gej_set_infinity(r);
    secp256k1_heap_initialize(&heap, tree_space, sc, pt, n);

    if (heap.size == 0) {
        return;
    }

    first = secp256k1_heap_remove(&heap);

    while (heap.size > 0) {
        second = heap.tree[0];        

        do {
            /* Observe that nX + mY = (n-m)X + m(X + Y), and if n > m this transformation
             * reduces the magnitude of the larger scalar, significantly because X and Y are
             * chosen to be the two largest values, and therefore will be similar in magnitude.
             * So by repeating this we will quickly zero out all but one exponent, which will
             * be small. */
            secp256k1_gej_add_var(&pt[second], &pt[first], &pt[second], NULL);  /* Y -> X + Y */
            secp256k1_scalar_numsub(&sc[first], &sc[first], &sc[second]);  /* n -> n - m */

            if (secp256k1_scalar_cmp_var(&sc[first], &sc[second]) < 0) {
                break;
            }

            /* For pathological inputs, n and m may not be similar in magnitude (e.g. if
             * n ~ 2^256 and m ~ 1. In this case the above step will not reduce the magnitude
             * of the larger scalar, which we detect with the above condition. In this case
             * we simply halve the scalar and double its point, ensuring we make progress. */
            if (secp256k1_scalar_shr_int(&sc[first], 1) == 1) {
                secp256k1_gej_add_var(r, r, &pt[first], NULL);
            }
            secp256k1_gej_double_var(&pt[first], &pt[first], NULL);
        }
        while (secp256k1_scalar_cmp_var(&sc[first], &sc[second]) >= 0);

        if (secp256k1_scalar_is_zero(&sc[first])) {
            first = secp256k1_heap_remove(&heap);
        } else {
            first = secp256k1_replace(&heap, first);
        }
    }

    VERIFY_CHECK(!secp256k1_scalar_is_zero(&sc[first]));

    /* Now the desired result is heap_sc[0] * heap_pt[0], and for random scalars it is
     * very likely that heap_sc[0] = 1, and extremely likely heap_sc[0] < 5. (After
     * about 100k trials I saw around 200 2's and one 3.) So use a binary ladder rather
     * than any heavy machinery to finish it off. */
    for (;;) {
        if (secp256k1_scalar_shr_int(&sc[first], 1) == 1) {
            secp256k1_gej_add_var(r, r, &pt[first], NULL);
            if (secp256k1_scalar_is_zero(&sc[first])) {
                break;
            }
        }
        secp256k1_gej_double_var(&pt[first], &pt[first], NULL);
    }
}

#ifdef USE_ENDOMORPHISM
SECP256K1_INLINE static void secp256k1_ecmult_endo_split(secp256k1_scalar *s1, secp256k1_scalar *s2, secp256k1_gej *p1, secp256k1_gej *p2) {
    secp256k1_scalar tmp = *s1;
    secp256k1_scalar_split_lambda(s1, s2, &tmp);
    secp256k1_gej_mul_lambda(p2, p1);

    if (secp256k1_scalar_is_high(s1)) {
        secp256k1_scalar_negate(s1, s1);
        secp256k1_gej_neg(p1, p1);
    }
    if (secp256k1_scalar_is_high(s2)) {
        secp256k1_scalar_negate(s2, s2);
        secp256k1_gej_neg(p2, p2);
=======
static void secp256k1_ecmult(const secp256k1_ecmult_context *ctx, secp256k1_gej *r, const secp256k1_gej *a, const secp256k1_scalar *na, const secp256k1_scalar *ng) {
    secp256k1_gej prej[ECMULT_TABLE_SIZE(WINDOW_A)];
    secp256k1_fe zr[ECMULT_TABLE_SIZE(WINDOW_A)];
    secp256k1_ge pre_a[ECMULT_TABLE_SIZE(WINDOW_A)];
    struct secp256k1_strauss_point_state ps[1];
#ifdef USE_ENDOMORPHISM
    secp256k1_ge pre_a_lam[ECMULT_TABLE_SIZE(WINDOW_A)];
#endif
    struct secp256k1_strauss_state state;

    state.prej = prej;
    state.zr = zr;
    state.pre_a = pre_a;
#ifdef USE_ENDOMORPHISM
    state.pre_a_lam = pre_a_lam;
#endif
    state.ps = ps;
    secp256k1_ecmult_strauss_wnaf(ctx, &state, r, 1, a, na, ng);
}

static size_t secp256k1_strauss_scratch_size(size_t n_points) {
#ifdef USE_ENDOMORPHISM
    static const size_t point_size = (2 * sizeof(secp256k1_ge) + sizeof(secp256k1_gej) + sizeof(secp256k1_fe)) * ECMULT_TABLE_SIZE(WINDOW_A) + sizeof(struct secp256k1_strauss_point_state) + sizeof(secp256k1_gej) + sizeof(secp256k1_scalar);
#else
    static const size_t point_size = (sizeof(secp256k1_ge) + sizeof(secp256k1_gej) + sizeof(secp256k1_fe)) * ECMULT_TABLE_SIZE(WINDOW_A) + sizeof(struct secp256k1_strauss_point_state) + sizeof(secp256k1_gej) + sizeof(secp256k1_scalar);
#endif
    return n_points*point_size;
}

static int secp256k1_ecmult_strauss_batch(const secp256k1_ecmult_context *ctx, secp256k1_scratch *scratch, const secp256k1_callback* error_callback, secp256k1_gej *r, const secp256k1_scalar *inp_g_sc, secp256k1_ecmult_multi_callback cb, void *cbdata, size_t n_points, size_t cb_offset) {
    secp256k1_gej* points;
    secp256k1_scalar* scalars;
    struct secp256k1_strauss_state state;
    size_t i;

    secp256k1_gej_set_infinity(r);
    if (inp_g_sc == NULL && n_points == 0) {
        return 1;
    }

    if (!secp256k1_scratch_resize(scratch, error_callback, secp256k1_strauss_scratch_size(n_points), STRAUSS_SCRATCH_OBJECTS)) {
        return 0;
    }
    secp256k1_scratch_reset(scratch);
    points = (secp256k1_gej*)secp256k1_scratch_alloc(scratch, n_points * sizeof(secp256k1_gej));
    scalars = (secp256k1_scalar*)secp256k1_scratch_alloc(scratch, n_points * sizeof(secp256k1_scalar));
    state.prej = (secp256k1_gej*)secp256k1_scratch_alloc(scratch, n_points * ECMULT_TABLE_SIZE(WINDOW_A) * sizeof(secp256k1_gej));
    state.zr = (secp256k1_fe*)secp256k1_scratch_alloc(scratch, n_points * ECMULT_TABLE_SIZE(WINDOW_A) * sizeof(secp256k1_fe));
#ifdef USE_ENDOMORPHISM
    state.pre_a = (secp256k1_ge*)secp256k1_scratch_alloc(scratch, n_points * 2 * ECMULT_TABLE_SIZE(WINDOW_A) * sizeof(secp256k1_ge));
    state.pre_a_lam = state.pre_a + n_points * ECMULT_TABLE_SIZE(WINDOW_A);
#else
    state.pre_a = (secp256k1_ge*)secp256k1_scratch_alloc(scratch, n_points * ECMULT_TABLE_SIZE(WINDOW_A) * sizeof(secp256k1_ge));
#endif
    state.ps = (struct secp256k1_strauss_point_state*)secp256k1_scratch_alloc(scratch, n_points * sizeof(struct secp256k1_strauss_point_state));

    for (i = 0; i < n_points; i++) {
        secp256k1_ge point;
        if (!cb(&scalars[i], &point, i+cb_offset, cbdata)) return 0;
        secp256k1_gej_set_ge(&points[i], &point);
    }
    secp256k1_ecmult_strauss_wnaf(ctx, &state, r, n_points, points, scalars, inp_g_sc);
    return 1;
}

/* Wrapper for secp256k1_ecmult_multi_func interface */
static int secp256k1_ecmult_strauss_batch_single(const secp256k1_ecmult_context *actx, secp256k1_scratch *scratch, const secp256k1_callback* error_callback, secp256k1_gej *r, const secp256k1_scalar *inp_g_sc, secp256k1_ecmult_multi_callback cb, void *cbdata, size_t n) {
    return secp256k1_ecmult_strauss_batch(actx, scratch, error_callback, r, inp_g_sc, cb, cbdata, n, 0);
}

static size_t secp256k1_strauss_max_points(secp256k1_scratch *scratch) {
    return secp256k1_scratch_max_allocation(scratch, STRAUSS_SCRATCH_OBJECTS) / secp256k1_strauss_scratch_size(1);
}

/** Convert a number to WNAF notation.
 *  The number becomes represented by sum(2^{wi} * wnaf[i], i=0..WNAF_SIZE(w)+1) - return_val.
 *  It has the following guarantees:
 *  - each wnaf[i] is either 0 or an odd integer between -(1 << w) and (1 << w)
 *  - the number of words set is always WNAF_SIZE(w)
 *  - the returned skew is 0 without endomorphism, or 0 or 1 with endomorphism
 */
static int secp256k1_wnaf_fixed(int *wnaf, const secp256k1_scalar *s, int w) {
    int sign = 0;
    int skew = 0;
    int pos = 1;
#ifndef USE_ENDOMORPHISM
    secp256k1_scalar neg_s;
#endif
    const secp256k1_scalar *work = s;

    if (secp256k1_scalar_is_zero(s)) {
        while (pos * w < WNAF_BITS) {
            wnaf[pos] = 0;
            ++pos;
        }
        return 0;
    }

    if (secp256k1_scalar_is_even(s)) {
#ifdef USE_ENDOMORPHISM
        skew = 1;
#else
        secp256k1_scalar_negate(&neg_s, s);
        work = &neg_s;
        sign = -1;
#endif
    }

    wnaf[0] = (secp256k1_scalar_get_bits_var(work, 0, w) + skew + sign) ^ sign;

    while (pos * w < WNAF_BITS) {
        int now = w;
        int val;
        if (now + pos * w > WNAF_BITS) {
            now = WNAF_BITS - pos * w;
        }
        val = secp256k1_scalar_get_bits_var(work, pos * w, now);
        if ((val & 1) == 0) {
            wnaf[pos - 1] -= ((1 << w) + sign) ^ sign;
            wnaf[pos] = (val + 1 + sign) ^ sign;
        } else {
            wnaf[pos] = (val + sign) ^ sign;
        }
        ++pos;
    }
    VERIFY_CHECK(pos == WNAF_SIZE(w));

    return skew;
}

struct secp256k1_pippenger_point_state {
    int skew_na;
    size_t input_pos;
};

struct secp256k1_pippenger_state {
    int *wnaf_na;
    struct secp256k1_pippenger_point_state* ps;
};

/*
 * pippenger_wnaf computes the result of a multi-point multiplication as
 * follows: The scalars are brought into wnaf with n_wnaf elements each. Then
 * for every i < n_wnaf, first each point is added to a "bucket" corresponding
 * to the point's wnaf[i]. Second, the buckets are added together such that
 * r += 1*bucket[0] + 3*bucket[1] + 5*bucket[2] + ...
 */
static int secp256k1_ecmult_pippenger_wnaf(secp256k1_gej *buckets, int bucket_window, struct secp256k1_pippenger_state *state, secp256k1_gej *r, secp256k1_scalar *sc, secp256k1_ge *pt, size_t num) {
    size_t n_wnaf = WNAF_SIZE(bucket_window+1);
    size_t np;
    size_t no = 0;
    int i;
    int j;

    for (np = 0; np < num; ++np) {
        if (secp256k1_scalar_is_zero(&sc[np]) || secp256k1_ge_is_infinity(&pt[np])) {
            continue;
        }
        state->ps[no].input_pos = np;
        state->ps[no].skew_na = secp256k1_wnaf_fixed(&state->wnaf_na[no*n_wnaf], &sc[np], bucket_window+1);
        no++;
    }
    secp256k1_gej_set_infinity(r);

    if (no == 0) {
        return 1;
    }

    for (i = n_wnaf - 1; i >= 0; i--) {
        secp256k1_gej running_sum;

        for(j = 0; j < ECMULT_TABLE_SIZE(bucket_window+2); j++) {
            secp256k1_gej_set_infinity(&buckets[j]);
        }

        for (np = 0; np < no; ++np) {
            int n = state->wnaf_na[np*n_wnaf + i];
            struct secp256k1_pippenger_point_state point_state = state->ps[np];
            secp256k1_ge tmp;
            int idx;

#ifdef USE_ENDOMORPHISM
            if (i == 0) {
                /* correct for wnaf skew */
                int skew = point_state.skew_na;
                if (skew) {
                    secp256k1_ge_neg(&tmp, &pt[point_state.input_pos]);
                    secp256k1_gej_add_ge_var(&buckets[0], &buckets[0], &tmp, NULL);
                }
            }
#endif
            if (n > 0) {
                idx = (n - 1)/2;
                secp256k1_gej_add_ge_var(&buckets[idx], &buckets[idx], &pt[point_state.input_pos], NULL);
            } else if (n < 0) {
                idx = -(n + 1)/2;
                secp256k1_ge_neg(&tmp, &pt[point_state.input_pos]);
                secp256k1_gej_add_ge_var(&buckets[idx], &buckets[idx], &tmp, NULL);
            }
        }

        for(j = 0; j < bucket_window; j++) {
            secp256k1_gej_double_var(r, r, NULL);
        }

        secp256k1_gej_set_infinity(&running_sum);
        /* Accumulate the sum: bucket[0] + 3*bucket[1] + 5*bucket[2] + 7*bucket[3] + ...
         *                   = bucket[0] +   bucket[1] +   bucket[2] +   bucket[3] + ...
         *                   +         2 *  (bucket[1] + 2*bucket[2] + 3*bucket[3] + ...)
         * using an intermediate running sum:
         * running_sum = bucket[0] +   bucket[1] +   bucket[2] + ...
         *
         * The doubling is done implicitly by deferring the final window doubling (of 'r').
         */
        for(j = ECMULT_TABLE_SIZE(bucket_window+2) - 1; j > 0; j--) {
            secp256k1_gej_add_var(&running_sum, &running_sum, &buckets[j], NULL);
            secp256k1_gej_add_var(r, r, &running_sum, NULL);
        }

        secp256k1_gej_add_var(&running_sum, &running_sum, &buckets[0], NULL);
        secp256k1_gej_double_var(r, r, NULL);
        secp256k1_gej_add_var(r, r, &running_sum, NULL);
    }
    return 1;
}

/**
 * Returns optimal bucket_window (number of bits of a scalar represented by a
 * set of buckets) for a given number of points.
 */
static int secp256k1_pippenger_bucket_window(size_t n) {
#ifdef USE_ENDOMORPHISM
    if (n <= 4) {
        return 1;
    } else if (n <= 8) {
        return 2;
    } else if (n <= 40) {
        return 3;
    } else if (n <= 117) {
        return 4;
    } else if (n <= 280) {
        return 5;
    } else if (n <= 480) {
        return 6;
    } else if (n <= 2560) {
        return 7;
    } else if (n <= 9200) {
        return 9;
    } else if (n <= 17400) {
        return 10;
    } else if (n <= 28600) {
        return 11;
    } else {
        return PIPPENGER_MAX_BUCKET_WINDOW;
    }
#else
    if (n <= 2) {
        return 1;
    } else if (n <= 9) {
        return 2;
    } else if (n <= 42) {
        return 3;
    } else if (n <= 100) {
        return 4;
    } else if (n <= 280) {
        return 5;
    } else if (n <= 610) {
        return 6;
    } else if (n <= 1920) {
        return 7;
    } else if (n <= 3400) {
        return 8;
    } else if (n <= 10240) {
        return 9;
    } else if (n <= 19000) {
        return 10;
    } else if (n <= 35000) {
        return 11;
    } else {
        return PIPPENGER_MAX_BUCKET_WINDOW;
    }
#endif
}

/**
 * Returns the maximum optimal number of points for a bucket_window.
 */
static size_t secp256k1_pippenger_bucket_window_inv(int bucket_window) {
    switch(bucket_window) {
#ifdef USE_ENDOMORPHISM
        case 1: return 4;
        case 2: return 8;
        case 3: return 40;
        case 4: return 117;
        case 5: return 280;
        case 6: return 480;
        case 7: return 2560;
        case 8: return 2560;
        case 9: return 9200;
        case 10: return 17400;
        case 11: return 28600;
        case PIPPENGER_MAX_BUCKET_WINDOW: return SIZE_MAX;
#else
        case 1: return 2;
        case 2: return 9;
        case 3: return 42;
        case 4: return 100;
        case 5: return 280;
        case 6: return 610;
        case 7: return 1920;
        case 8: return 3400;
        case 9: return 10240;
        case 10: return 19000;
        case 11: return 35000;
        case PIPPENGER_MAX_BUCKET_WINDOW: return SIZE_MAX;
#endif
    }
    return 0;
}


#ifdef USE_ENDOMORPHISM
SECP256K1_INLINE static void secp256k1_ecmult_endo_split(secp256k1_scalar *s1, secp256k1_scalar *s2, secp256k1_ge *p1, secp256k1_ge *p2) {
    secp256k1_scalar tmp = *s1;
    secp256k1_scalar_split_lambda(s1, s2, &tmp);
    secp256k1_ge_mul_lambda(p2, p1);

    if (secp256k1_scalar_is_high(s1)) {
        secp256k1_scalar_negate(s1, s1);
        secp256k1_ge_neg(p1, p1);
    }
    if (secp256k1_scalar_is_high(s2)) {
        secp256k1_scalar_negate(s2, s2);
        secp256k1_ge_neg(p2, p2);
>>>>>>> c7723997
    }
}
#endif

<<<<<<< HEAD
static int secp256k1_ecmult_multi_split_bos_coster(const secp256k1_ecmult_context *ctx, secp256k1_scratch *scratch, const secp256k1_callback* error_callback, secp256k1_gej *r, const secp256k1_scalar *inp_g_sc, secp256k1_ecmult_multi_callback cb, void *cbdata, size_t n) {
    const size_t entry_size = sizeof(secp256k1_gej) + sizeof(secp256k1_scalar) + sizeof(size_t);
    const size_t max_entries = secp256k1_scratch_max_allocation(scratch) / entry_size;
    /* Use 2(n+1) with the endomorphism, n+1 without, when calculating batch sizes.
     * The reason for +1 is that Bos-Coster requires we add the G scalar to the list of
     * other scalars. */
#ifdef USE_ENDOMORPHISM
    const size_t n_batches = (2*n + max_entries + 1) / max_entries;
    size_t entries_per_batch = (2*n + n_batches + 1) / n_batches;
#else
    const size_t n_batches = (n + max_entries) / max_entries;
    size_t entries_per_batch = (n + n_batches) / n_batches;
#endif

    secp256k1_gej tmp;
    secp256k1_gej *pt;
    secp256k1_scalar *sc;
    uint32_t *tree_space;
    size_t idx = 0;
    size_t point_idx = 0;

    /* Attempt to allocate sufficient space for Bos-Coster */
    while (!secp256k1_scratch_resize(scratch, error_callback, entries_per_batch * entry_size)) {
        entries_per_batch /= 2;
        if (entries_per_batch < 2) {
            return 0;
        }
    }
    secp256k1_scratch_reset(scratch);
    pt = (secp256k1_gej *) secp256k1_scratch_alloc(scratch, entries_per_batch * sizeof(*pt));
    sc = (secp256k1_scalar *) secp256k1_scratch_alloc(scratch, entries_per_batch * sizeof(*sc));
    tree_space = (uint32_t *) secp256k1_scratch_alloc(scratch, entries_per_batch * sizeof(*tree_space));
    VERIFY_CHECK(pt != NULL);
    VERIFY_CHECK(sc != NULL);
    VERIFY_CHECK(ctx != NULL);
    VERIFY_CHECK(tree_space != NULL);

    sc[0] = *inp_g_sc;
    secp256k1_gej_set_ge(&pt[0], &secp256k1_ge_const_g);
    idx++;
#ifdef USE_ENDOMORPHISM
    secp256k1_ecmult_endo_split(&sc[0], &sc[1], &pt[0], &pt[1]);
    idx++;
#endif

    secp256k1_gej_set_infinity(r);
    while (point_idx < n) {
        secp256k1_ge point;
        if (!cb(&sc[idx], &point, point_idx, cbdata)) {
            return 0;
        }
        secp256k1_gej_set_ge(&pt[idx], &point);
        idx++;
#ifdef USE_ENDOMORPHISM
        secp256k1_ecmult_endo_split(&sc[idx - 1], &sc[idx], &pt[idx - 1], &pt[idx]);
        idx++;
        if (idx >= entries_per_batch - 1) {
#else
        if (idx >= entries_per_batch) {
#endif
            secp256k1_ecmult_multi_bos_coster(tree_space, &tmp, sc, pt, idx);
            secp256k1_gej_add_var(r, r, &tmp, NULL);
            idx = 0;
        }
        point_idx++;
    }
    secp256k1_ecmult_multi_bos_coster(tree_space, &tmp, sc, pt, idx);
    secp256k1_gej_add_var(r, r, &tmp, NULL);
    return 1;
}

static void secp256k1_ecmult(const secp256k1_ecmult_context *ctx, secp256k1_gej *r, const secp256k1_gej *a, const secp256k1_scalar *na, const secp256k1_scalar *ng) {
    secp256k1_ecmult_strauss_wnaf(ctx, r, 1, a, na, ng);
}

static int secp256k1_ecmult_multi_split_strauss_wnaf(const secp256k1_ecmult_context *ctx, secp256k1_scratch *scratch, const secp256k1_callback* error_callback, secp256k1_gej *r, const secp256k1_scalar *inp_g_sc, secp256k1_ecmult_multi_callback cb, void *cbdata, size_t n) {
    secp256k1_gej points[STRAUSS_WNAF_MAX_POINTS];
    secp256k1_scalar scalars[STRAUSS_WNAF_MAX_POINTS];
    secp256k1_gej acc;
    size_t in_pos = 0, out_pos = 0;
    int first = 1;
    (void)scratch;
    (void)error_callback;

    while (in_pos < n) {
        secp256k1_ge point;
        if (!cb(&scalars[out_pos], &point, in_pos, cbdata)) return 0;
        secp256k1_gej_set_ge(&points[out_pos], &point);
        ++in_pos;
        ++out_pos;
        if (out_pos == STRAUSS_WNAF_MAX_POINTS || in_pos == n) {
            secp256k1_ecmult_strauss_wnaf(ctx, first ? r : &acc, out_pos, points, scalars, first ? inp_g_sc : NULL);
            if (!first) {
                secp256k1_gej_add_var(r, r, &acc, NULL);
            }
            first = 0;
            out_pos = 0;
        }
    }
    return 1;
}

static int secp256k1_ecmult_multi(const secp256k1_ecmult_context *ctx, secp256k1_scratch *scratch, const secp256k1_callback* error_callback, secp256k1_gej *r, const secp256k1_scalar *inp_g_sc, secp256k1_ecmult_multi_callback cb, void *cbdata, size_t n) {
    if (n > 200) {
        return secp256k1_ecmult_multi_split_bos_coster(ctx, scratch, error_callback, r, inp_g_sc, cb, cbdata, n);
    } else {
        return secp256k1_ecmult_multi_split_strauss_wnaf(ctx, scratch, error_callback, r, inp_g_sc, cb, cbdata, n);
    }
}

#endif
=======
/**
 * Returns the scratch size required for a given number of points (excluding
 * base point G) without considering alignment.
 */
static size_t secp256k1_pippenger_scratch_size(size_t n_points, int bucket_window) {
#ifdef USE_ENDOMORPHISM
    size_t entries = 2*n_points + 2;
#else
    size_t entries = n_points + 1;
#endif
    size_t entry_size = sizeof(secp256k1_ge) + sizeof(secp256k1_scalar) + sizeof(struct secp256k1_pippenger_point_state) + (WNAF_SIZE(bucket_window+1)+1)*sizeof(int);
    return ((1<<bucket_window) * sizeof(secp256k1_gej) + sizeof(struct secp256k1_pippenger_state) + entries * entry_size);
}

static int secp256k1_ecmult_pippenger_batch(const secp256k1_ecmult_context *ctx, secp256k1_scratch *scratch, const secp256k1_callback* error_callback, secp256k1_gej *r, const secp256k1_scalar *inp_g_sc, secp256k1_ecmult_multi_callback cb, void *cbdata, size_t n_points, size_t cb_offset) {
    /* Use 2(n+1) with the endomorphism, n+1 without, when calculating batch
     * sizes. The reason for +1 is that we add the G scalar to the list of
     * other scalars. */
#ifdef USE_ENDOMORPHISM
    size_t entries = 2*n_points + 2;
#else
    size_t entries = n_points + 1;
#endif
    secp256k1_ge *points;
    secp256k1_scalar *scalars;
    secp256k1_gej *buckets;
    struct secp256k1_pippenger_state *state_space;
    size_t idx = 0;
    size_t point_idx = 0;
    int i, j;
    int bucket_window;

    (void)ctx;
    secp256k1_gej_set_infinity(r);
    if (inp_g_sc == NULL && n_points == 0) {
        return 1;
    }

    bucket_window = secp256k1_pippenger_bucket_window(n_points);
    if (!secp256k1_scratch_resize(scratch, error_callback, secp256k1_pippenger_scratch_size(n_points, bucket_window), PIPPENGER_SCRATCH_OBJECTS)) {
        return 0;
    }
    secp256k1_scratch_reset(scratch);
    points = (secp256k1_ge *) secp256k1_scratch_alloc(scratch, entries * sizeof(*points));
    scalars = (secp256k1_scalar *) secp256k1_scratch_alloc(scratch, entries * sizeof(*scalars));
    state_space = (struct secp256k1_pippenger_state *) secp256k1_scratch_alloc(scratch, sizeof(*state_space));
    state_space->ps = (struct secp256k1_pippenger_point_state *) secp256k1_scratch_alloc(scratch, entries * sizeof(*state_space->ps));
    state_space->wnaf_na = (int *) secp256k1_scratch_alloc(scratch, entries*(WNAF_SIZE(bucket_window+1)) * sizeof(int));
    buckets = (secp256k1_gej *) secp256k1_scratch_alloc(scratch, (1<<bucket_window) * sizeof(*buckets));

    if (inp_g_sc != NULL) {
        scalars[0] = *inp_g_sc;
        points[0] = secp256k1_ge_const_g;
        idx++;
#ifdef USE_ENDOMORPHISM
        secp256k1_ecmult_endo_split(&scalars[0], &scalars[1], &points[0], &points[1]);
        idx++;
#endif
    }

    while (point_idx < n_points) {
        if (!cb(&scalars[idx], &points[idx], point_idx + cb_offset, cbdata)) {
            return 0;
        }
        idx++;
#ifdef USE_ENDOMORPHISM
        secp256k1_ecmult_endo_split(&scalars[idx - 1], &scalars[idx], &points[idx - 1], &points[idx]);
        idx++;
#endif
        point_idx++;
    }

    secp256k1_ecmult_pippenger_wnaf(buckets, bucket_window, state_space, r, scalars, points, idx);

    /* Clear data */
    for(i = 0; (size_t)i < idx; i++) {
        secp256k1_scalar_clear(&scalars[i]);
        state_space->ps[i].skew_na = 0;
        for(j = 0; j < WNAF_SIZE(bucket_window+1); j++) {
            state_space->wnaf_na[i * WNAF_SIZE(bucket_window+1) + j] = 0;
        }
    }
    for(i = 0; i < 1<<bucket_window; i++) {
        secp256k1_gej_clear(&buckets[i]);
    }
    return 1;
}

/* Wrapper for secp256k1_ecmult_multi_func interface */
static int secp256k1_ecmult_pippenger_batch_single(const secp256k1_ecmult_context *actx, secp256k1_scratch *scratch, const secp256k1_callback* error_callback, secp256k1_gej *r, const secp256k1_scalar *inp_g_sc, secp256k1_ecmult_multi_callback cb, void *cbdata, size_t n) {
    return secp256k1_ecmult_pippenger_batch(actx, scratch, error_callback, r, inp_g_sc, cb, cbdata, n, 0);
}

/**
 * Returns the maximum number of points in addition to G that can be used with
 * a given scratch space. The function ensures that fewer points may also be
 * used.
 */
static size_t secp256k1_pippenger_max_points(secp256k1_scratch *scratch) {
    ssize_t max_alloc = secp256k1_scratch_max_allocation(scratch, PIPPENGER_SCRATCH_OBJECTS);
    int bucket_window;
    size_t res = 0;

    for (bucket_window = 1; bucket_window <= PIPPENGER_MAX_BUCKET_WINDOW; bucket_window++) {
        size_t n_points;
        size_t max_points = secp256k1_pippenger_bucket_window_inv(bucket_window);
        ssize_t space_for_points;
        size_t entry_size = sizeof(secp256k1_ge) + sizeof(secp256k1_scalar) + sizeof(struct secp256k1_pippenger_point_state) + (WNAF_SIZE(bucket_window+1)+1)*sizeof(int);

#ifdef USE_ENDOMORPHISM
        entry_size = 2*entry_size;
#endif
        space_for_points = max_alloc - ((1<<bucket_window) * sizeof(secp256k1_gej) + entry_size + sizeof(struct secp256k1_pippenger_state));
        if (space_for_points < 0) {
            break;
        }
        n_points = space_for_points/entry_size;
        n_points = n_points > max_points ? max_points : n_points;
        if (n_points > res) {
            res = n_points;
        }
        if (n_points < max_points) {
            /* A larger bucket_window may support even more points. But if we
             * would choose that then the caller couldn't safely use any number
             * smaller than what this function returns */
            break;
        }
    }
    return res;
}

typedef int (*secp256k1_ecmult_multi_func)(const secp256k1_ecmult_context*, secp256k1_scratch*, const secp256k1_callback*, secp256k1_gej*, const secp256k1_scalar*, secp256k1_ecmult_multi_callback cb, void*, size_t);
static int secp256k1_ecmult_multi_var(const secp256k1_ecmult_context *ctx, secp256k1_scratch *scratch, const secp256k1_callback* error_callback, secp256k1_gej *r, const secp256k1_scalar *inp_g_sc, secp256k1_ecmult_multi_callback cb, void *cbdata, size_t n) {
    size_t i;

    int (*f)(const secp256k1_ecmult_context*, secp256k1_scratch*, const secp256k1_callback*, secp256k1_gej*, const secp256k1_scalar*, secp256k1_ecmult_multi_callback cb, void*, size_t, size_t);
    size_t max_points;
    size_t n_batches;
    size_t n_batch_points;

    secp256k1_gej_set_infinity(r);
    if (inp_g_sc == NULL && n == 0) {
        return 1;
    } else if (n == 0) {
        secp256k1_scalar szero;
        secp256k1_scalar_set_int(&szero, 0);
        secp256k1_ecmult(ctx, r, r, &szero, inp_g_sc);
        return 1;
    }

    max_points = secp256k1_pippenger_max_points(scratch);
    if (max_points == 0) {
        return 0;
    } else if (max_points > ECMULT_MAX_POINTS_PER_BATCH) {
        max_points = ECMULT_MAX_POINTS_PER_BATCH;
    }
    n_batches = (n+max_points-1)/max_points;
    n_batch_points = (n+n_batches-1)/n_batches;

    if (n_batch_points >= ECMULT_PIPPENGER_THRESHOLD) {
        f = secp256k1_ecmult_pippenger_batch;
    } else {
        max_points = secp256k1_strauss_max_points(scratch);
        if (max_points == 0) {
            return 0;
        }
        n_batches = (n+max_points-1)/max_points;
        n_batch_points = (n+n_batches-1)/n_batches;
        f = secp256k1_ecmult_strauss_batch;
    }
    for(i = 0; i < n_batches; i++) {
        size_t nbp = n < n_batch_points ? n : n_batch_points;
        size_t offset = n_batch_points*i;
        secp256k1_gej tmp;
        if (!f(ctx, scratch, error_callback, &tmp, i == 0 ? inp_g_sc : NULL, cb, cbdata, nbp, offset)) {
            return 0;
        }
        secp256k1_gej_add_var(r, r, &tmp, NULL);
        n -= nbp;
    }
    return 1;
}

#endif /* SECP256K1_ECMULT_IMPL_H */
>>>>>>> c7723997
<|MERGE_RESOLUTION|>--- conflicted
+++ resolved
@@ -1,17 +1,8 @@
-<<<<<<< HEAD
-/**********************************************************************
- * Copyright (c) 2013, 2014, 2017 Pieter Wuille, Andrew Poelstra,     *
- *   Peter Dettmann                                                   *
- * Distributed under the MIT software license, see the accompanying   *
- * file COPYING or http://www.opensource.org/licenses/mit-license.php.*
- **********************************************************************/
-=======
 /*****************************************************************************
  * Copyright (c) 2013, 2014, 2017 Pieter Wuille, Andrew Poelstra, Jonas Nick *
  * Distributed under the MIT software license, see the accompanying          *
  * file COPYING or http://www.opensource.org/licenses/mit-license.php.       *
  *****************************************************************************/
->>>>>>> c7723997
 
 #ifndef SECP256K1_ECMULT_IMPL_H
 #define SECP256K1_ECMULT_IMPL_H
@@ -319,11 +310,7 @@
     return last_set_bit + 1;
 }
 
-<<<<<<< HEAD
-struct secp256k1_ecmult_point_state {
-=======
 struct secp256k1_strauss_point_state {
->>>>>>> c7723997
 #ifdef USE_ENDOMORPHISM
     secp256k1_scalar na_1, na_lam;
     int wnaf_na_1[130];
@@ -337,21 +324,6 @@
     size_t input_pos;
 };
 
-<<<<<<< HEAD
-#ifdef USE_ENDOMORPHISM
-#define STRAUSS_WNAF_MAX_POINTS 24
-#else
-#define STRAUSS_WNAF_MAX_POINTS 32
-#endif
-
-static void secp256k1_ecmult_strauss_wnaf(const secp256k1_ecmult_context *ctx, secp256k1_gej *r, int num, const secp256k1_gej *a, const secp256k1_scalar *na, const secp256k1_scalar *ng) {
-    secp256k1_ge pre_a[STRAUSS_WNAF_MAX_POINTS][ECMULT_TABLE_SIZE(WINDOW_A)];
-#ifdef USE_ENDOMORPHISM
-    secp256k1_ge pre_a_lam[STRAUSS_WNAF_MAX_POINTS][ECMULT_TABLE_SIZE(WINDOW_A)];
-#endif
-    struct secp256k1_ecmult_point_state state[STRAUSS_WNAF_MAX_POINTS];
-
-=======
 struct secp256k1_strauss_state {
     secp256k1_gej* prej;
     secp256k1_fe* zr;
@@ -363,7 +335,6 @@
 };
 
 static void secp256k1_ecmult_strauss_wnaf(const secp256k1_ecmult_context *ctx, const struct secp256k1_strauss_state *state, secp256k1_gej *r, int num, const secp256k1_gej *a, const secp256k1_scalar *na, const secp256k1_scalar *ng) {
->>>>>>> c7723997
     secp256k1_ge tmpa;
     secp256k1_fe Z;
 #ifdef USE_ENDOMORPHISM
@@ -386,29 +357,6 @@
         if (secp256k1_scalar_is_zero(&na[np]) || secp256k1_gej_is_infinity(&a[np])) {
             continue;
         }
-<<<<<<< HEAD
-        state[no].input_pos = np;
-#ifdef USE_ENDOMORPHISM
-        /* split na into na_1 and na_lam (where na = na_1 + na_lam*lambda, and na_1 and na_lam are ~128 bit) */
-        secp256k1_scalar_split_lambda(&state[no].na_1, &state[no].na_lam, &na[np]);
-
-        /* build wnaf representation for na_1 and na_lam. */
-        state[no].bits_na_1   = secp256k1_ecmult_wnaf(state[no].wnaf_na_1,   130, &state[no].na_1,   WINDOW_A);
-        state[no].bits_na_lam = secp256k1_ecmult_wnaf(state[no].wnaf_na_lam, 130, &state[no].na_lam, WINDOW_A);
-        VERIFY_CHECK(state[no].bits_na_1 <= 130);
-        VERIFY_CHECK(state[no].bits_na_lam <= 130);
-        if (state[no].bits_na_1 > bits) {
-            bits = state[no].bits_na_1;
-        }
-        if (state[no].bits_na_lam > bits) {
-            bits = state[no].bits_na_lam;
-        }
-#else
-        /* build wnaf representation for na. */
-        state[no].bits_na     = secp256k1_ecmult_wnaf(state[no].wnaf_na,     256, &na[np],      WINDOW_A);
-        if (state[no].bits_na > bits) {
-            bits = state[no].bits_na;
-=======
         state->ps[no].input_pos = np;
 #ifdef USE_ENDOMORPHISM
         /* split na into na_1 and na_lam (where na = na_1 + na_lam*lambda, and na_1 and na_lam are ~128 bit) */
@@ -430,7 +378,6 @@
         state->ps[no].bits_na     = secp256k1_ecmult_wnaf(state->ps[no].wnaf_na,     256, &na[np],      WINDOW_A);
         if (state->ps[no].bits_na > bits) {
             bits = state->ps[no].bits_na;
->>>>>>> c7723997
         }
 #endif
         ++no;
@@ -447,24 +394,6 @@
      * isomorphism to efficiently add with a known Z inverse.
      */
     if (no > 0) {
-<<<<<<< HEAD
-        secp256k1_gej prej[STRAUSS_WNAF_MAX_POINTS][ECMULT_TABLE_SIZE(WINDOW_A)];
-        secp256k1_fe zr[STRAUSS_WNAF_MAX_POINTS][ECMULT_TABLE_SIZE(WINDOW_A)];
-
-        /* Compute the odd multiples in Jacobian form. */
-        secp256k1_ecmult_odd_multiples_table(ECMULT_TABLE_SIZE(WINDOW_A), prej[0], zr[0], &a[state[0].input_pos]);
-        for (np = 1; np < no; ++np) {
-            secp256k1_gej tmp = a[state[np].input_pos];
-#ifdef VERIFY
-            secp256k1_fe_normalize_var(&(prej[np - 1][ECMULT_TABLE_SIZE(WINDOW_A) - 1].z));
-#endif
-            secp256k1_gej_rescale(&tmp, &(prej[np - 1][ECMULT_TABLE_SIZE(WINDOW_A) - 1].z));
-            secp256k1_ecmult_odd_multiples_table(ECMULT_TABLE_SIZE(WINDOW_A), prej[np], zr[np], &tmp);
-            secp256k1_fe_mul(&zr[np][0], &zr[np][0], &(a[state[np].input_pos].z));
-        }
-        /* Bring them to the same Z denominator. */
-        secp256k1_ge_globalz_set_table_gej(ECMULT_TABLE_SIZE(WINDOW_A) * no, &pre_a[0][0], &Z, prej[0], zr[0]);
-=======
         /* Compute the odd multiples in Jacobian form. */
         secp256k1_ecmult_odd_multiples_table(ECMULT_TABLE_SIZE(WINDOW_A), state->prej, state->zr, &a[state->ps[0].input_pos]);
         for (np = 1; np < no; ++np) {
@@ -478,7 +407,6 @@
         }
         /* Bring them to the same Z denominator. */
         secp256k1_ge_globalz_set_table_gej(ECMULT_TABLE_SIZE(WINDOW_A) * no, state->pre_a, &Z, state->prej, state->zr);
->>>>>>> c7723997
     } else {
         secp256k1_fe_set_int(&Z, 1);
     }
@@ -486,11 +414,7 @@
 #ifdef USE_ENDOMORPHISM
     for (np = 0; np < no; ++np) {
         for (i = 0; i < ECMULT_TABLE_SIZE(WINDOW_A); i++) {
-<<<<<<< HEAD
-            secp256k1_ge_mul_lambda(&pre_a_lam[np][i], &pre_a[np][i]);
-=======
             secp256k1_ge_mul_lambda(&state->pre_a_lam[np * ECMULT_TABLE_SIZE(WINDOW_A) + i], &state->pre_a[np * ECMULT_TABLE_SIZE(WINDOW_A) + i]);
->>>>>>> c7723997
         }
     }
 
@@ -524,21 +448,12 @@
         secp256k1_gej_double_var(r, r, NULL);
 #ifdef USE_ENDOMORPHISM
         for (np = 0; np < no; ++np) {
-<<<<<<< HEAD
-            if (i < state[np].bits_na_1 && (n = state[np].wnaf_na_1[i])) {
-                ECMULT_TABLE_GET_GE(&tmpa, pre_a[np], n, WINDOW_A);
-                secp256k1_gej_add_ge_var(r, r, &tmpa, NULL);
-            }
-            if (i < state[np].bits_na_lam && (n = state[np].wnaf_na_lam[i])) {
-                ECMULT_TABLE_GET_GE(&tmpa, pre_a_lam[np], n, WINDOW_A);
-=======
             if (i < state->ps[np].bits_na_1 && (n = state->ps[np].wnaf_na_1[i])) {
                 ECMULT_TABLE_GET_GE(&tmpa, state->pre_a + np * ECMULT_TABLE_SIZE(WINDOW_A), n, WINDOW_A);
                 secp256k1_gej_add_ge_var(r, r, &tmpa, NULL);
             }
             if (i < state->ps[np].bits_na_lam && (n = state->ps[np].wnaf_na_lam[i])) {
                 ECMULT_TABLE_GET_GE(&tmpa, state->pre_a_lam + np * ECMULT_TABLE_SIZE(WINDOW_A), n, WINDOW_A);
->>>>>>> c7723997
                 secp256k1_gej_add_ge_var(r, r, &tmpa, NULL);
             }
         }
@@ -552,13 +467,8 @@
         }
 #else
         for (np = 0; np < no; ++np) {
-<<<<<<< HEAD
-            if (i < state[np].bits_na && (n = state[np].wnaf_na[i])) {
-                ECMULT_TABLE_GET_GE(&tmpa, pre_a[np], n, WINDOW_A);
-=======
             if (i < state->ps[np].bits_na && (n = state->ps[np].wnaf_na[i])) {
                 ECMULT_TABLE_GET_GE(&tmpa, state->pre_a + np * ECMULT_TABLE_SIZE(WINDOW_A), n, WINDOW_A);
->>>>>>> c7723997
                 secp256k1_gej_add_ge_var(r, r, &tmpa, NULL);
             }
         }
@@ -574,216 +484,6 @@
     }
 }
 
-<<<<<<< HEAD
-/* begin ecmult_multi */
-
-typedef struct {
-    uint32_t *tree;
-    const secp256k1_scalar *scalars;
-    size_t size;
-} secp256k1_scalar_heap;
-
-static void secp256k1_sift_down(secp256k1_scalar_heap *heap, size_t node, uint32_t index) {
-    uint32_t child_index, other_index;
-    size_t child, other, half_size = heap->size >> 1;
-    const secp256k1_scalar *sc = heap->scalars;
-
-    while (node < half_size) {
-        /* Initially assume the left child is the larger child */
-        child = (node << 1) + 1;
-        child_index = heap->tree[child];
-
-        /* If there is a right child, check whether it's larger than the left */
-        other = child + 1;
-        if (other < heap->size) {
-            other_index = heap->tree[other];
-            if (secp256k1_scalar_cmp_var(&sc[other_index], &sc[child_index]) > 0) {
-                child = other;
-                child_index = other_index;
-            }
-        }
-
-        /* If the current node is larger than its largest child, stop at this level */
-        if (secp256k1_scalar_cmp_var(&sc[index], &sc[child_index]) > 0) {
-            break;
-        }
-
-        /* Move the larger child up, and recurse from its previous position */
-        heap->tree[node] = child_index;
-        node = child;
-    }
-
-    heap->tree[node] = index;
-}
-
-static void secp256k1_sift_up(secp256k1_scalar_heap *heap, size_t node, uint32_t index) {
-    size_t parent;
-    uint32_t parent_index;
-    const secp256k1_scalar *sc = heap->scalars;
-
-    while (node > 0) {
-        parent = (node - 1) >> 1;
-        parent_index = heap->tree[parent];
-
-        /* If the current node is not larger than its parent, stop at this level */
-        if (secp256k1_scalar_cmp_var(&sc[index], &sc[parent_index]) <= 0) {
-            break;
-        }
-
-        /* Move the parent down, and recurse from its previous position */
-        heap->tree[node] = parent_index;
-        node = parent;
-    }
-
-    heap->tree[node] = index;
-}
-
-static void secp256k1_sift_floyd(secp256k1_scalar_heap *heap, size_t node, uint32_t index) {
-    uint32_t child_index, other_index;
-    size_t child, other, half_size = heap->size >> 1;
-    const secp256k1_scalar *sc = heap->scalars;
-
-    while (node < half_size) {
-        /* Initially assume the left child is the larger child */
-        child = (node << 1) + 1;
-        child_index = heap->tree[child];
-
-        /* If there is a right child, check whether it's larger than the left */
-        other = child + 1;
-        if (other < heap->size) {
-            other_index = heap->tree[other];
-            if (secp256k1_scalar_cmp_var(&sc[other_index], &sc[child_index]) > 0) {
-                child = other;
-                child_index = other_index;
-            }
-        }
-
-        /* Move the larger child up, and recurse from its previous position */
-        heap->tree[node] = child_index;
-        node = child;
-    }
-
-    secp256k1_sift_up(heap, node, index);
-}
-
-SECP256K1_INLINE static void secp256k1_heapify(secp256k1_scalar_heap *heap) {
-    size_t root = heap->size >> 1;;
-    while (root-- > 0) {
-        secp256k1_sift_down(heap, root, heap->tree[root]);
-    }
-}
-
-static void secp256k1_heap_initialize(secp256k1_scalar_heap *heap, uint32_t *tree, const secp256k1_scalar *scalars, const secp256k1_gej *pt, size_t n) {
-    size_t i, size = 0;
-
-    heap->tree = tree;
-    for (i = 0; i < n; ++i) {
-        if (!secp256k1_scalar_is_zero(&scalars[i]) && !secp256k1_gej_is_infinity(&pt[i])) {
-            heap->tree[size++] = i;
-        }
-    }
-
-    heap->scalars = scalars;
-    heap->size = size;
-
-    secp256k1_heapify(heap);
-}
-
-SECP256K1_INLINE static uint32_t secp256k1_replace(secp256k1_scalar_heap *heap, uint32_t index) {
-    uint32_t result = heap->tree[0];
-    VERIFY_CHECK(heap->size > 0);
-    secp256k1_sift_floyd(heap, 0, index);
-    return result;
-}
-
-SECP256K1_INLINE static uint32_t secp256k1_heap_remove(secp256k1_scalar_heap *heap) {
-    uint32_t result = heap->tree[0];
-    VERIFY_CHECK(heap->size > 0);
-    if (--heap->size > 0) {
-        secp256k1_sift_down(heap, 0, heap->tree[heap->size]);
-    }
-    return result;
-}
-
-/** Multi-multiply: R = sum_i ni * Ai */
-static void secp256k1_ecmult_multi_bos_coster(uint32_t *tree_space, secp256k1_gej *r, secp256k1_scalar *sc, secp256k1_gej *pt, size_t n) {
-    secp256k1_scalar_heap heap;
-    uint32_t first, second;
-
-    secp256k1_gej_set_infinity(r);
-    secp256k1_heap_initialize(&heap, tree_space, sc, pt, n);
-
-    if (heap.size == 0) {
-        return;
-    }
-
-    first = secp256k1_heap_remove(&heap);
-
-    while (heap.size > 0) {
-        second = heap.tree[0];        
-
-        do {
-            /* Observe that nX + mY = (n-m)X + m(X + Y), and if n > m this transformation
-             * reduces the magnitude of the larger scalar, significantly because X and Y are
-             * chosen to be the two largest values, and therefore will be similar in magnitude.
-             * So by repeating this we will quickly zero out all but one exponent, which will
-             * be small. */
-            secp256k1_gej_add_var(&pt[second], &pt[first], &pt[second], NULL);  /* Y -> X + Y */
-            secp256k1_scalar_numsub(&sc[first], &sc[first], &sc[second]);  /* n -> n - m */
-
-            if (secp256k1_scalar_cmp_var(&sc[first], &sc[second]) < 0) {
-                break;
-            }
-
-            /* For pathological inputs, n and m may not be similar in magnitude (e.g. if
-             * n ~ 2^256 and m ~ 1. In this case the above step will not reduce the magnitude
-             * of the larger scalar, which we detect with the above condition. In this case
-             * we simply halve the scalar and double its point, ensuring we make progress. */
-            if (secp256k1_scalar_shr_int(&sc[first], 1) == 1) {
-                secp256k1_gej_add_var(r, r, &pt[first], NULL);
-            }
-            secp256k1_gej_double_var(&pt[first], &pt[first], NULL);
-        }
-        while (secp256k1_scalar_cmp_var(&sc[first], &sc[second]) >= 0);
-
-        if (secp256k1_scalar_is_zero(&sc[first])) {
-            first = secp256k1_heap_remove(&heap);
-        } else {
-            first = secp256k1_replace(&heap, first);
-        }
-    }
-
-    VERIFY_CHECK(!secp256k1_scalar_is_zero(&sc[first]));
-
-    /* Now the desired result is heap_sc[0] * heap_pt[0], and for random scalars it is
-     * very likely that heap_sc[0] = 1, and extremely likely heap_sc[0] < 5. (After
-     * about 100k trials I saw around 200 2's and one 3.) So use a binary ladder rather
-     * than any heavy machinery to finish it off. */
-    for (;;) {
-        if (secp256k1_scalar_shr_int(&sc[first], 1) == 1) {
-            secp256k1_gej_add_var(r, r, &pt[first], NULL);
-            if (secp256k1_scalar_is_zero(&sc[first])) {
-                break;
-            }
-        }
-        secp256k1_gej_double_var(&pt[first], &pt[first], NULL);
-    }
-}
-
-#ifdef USE_ENDOMORPHISM
-SECP256K1_INLINE static void secp256k1_ecmult_endo_split(secp256k1_scalar *s1, secp256k1_scalar *s2, secp256k1_gej *p1, secp256k1_gej *p2) {
-    secp256k1_scalar tmp = *s1;
-    secp256k1_scalar_split_lambda(s1, s2, &tmp);
-    secp256k1_gej_mul_lambda(p2, p1);
-
-    if (secp256k1_scalar_is_high(s1)) {
-        secp256k1_scalar_negate(s1, s1);
-        secp256k1_gej_neg(p1, p1);
-    }
-    if (secp256k1_scalar_is_high(s2)) {
-        secp256k1_scalar_negate(s2, s2);
-        secp256k1_gej_neg(p2, p2);
-=======
 static void secp256k1_ecmult(const secp256k1_ecmult_context *ctx, secp256k1_gej *r, const secp256k1_gej *a, const secp256k1_scalar *na, const secp256k1_scalar *ng) {
     secp256k1_gej prej[ECMULT_TABLE_SIZE(WINDOW_A)];
     secp256k1_fe zr[ECMULT_TABLE_SIZE(WINDOW_A)];
@@ -1118,124 +818,10 @@
     if (secp256k1_scalar_is_high(s2)) {
         secp256k1_scalar_negate(s2, s2);
         secp256k1_ge_neg(p2, p2);
->>>>>>> c7723997
-    }
-}
-#endif
-
-<<<<<<< HEAD
-static int secp256k1_ecmult_multi_split_bos_coster(const secp256k1_ecmult_context *ctx, secp256k1_scratch *scratch, const secp256k1_callback* error_callback, secp256k1_gej *r, const secp256k1_scalar *inp_g_sc, secp256k1_ecmult_multi_callback cb, void *cbdata, size_t n) {
-    const size_t entry_size = sizeof(secp256k1_gej) + sizeof(secp256k1_scalar) + sizeof(size_t);
-    const size_t max_entries = secp256k1_scratch_max_allocation(scratch) / entry_size;
-    /* Use 2(n+1) with the endomorphism, n+1 without, when calculating batch sizes.
-     * The reason for +1 is that Bos-Coster requires we add the G scalar to the list of
-     * other scalars. */
-#ifdef USE_ENDOMORPHISM
-    const size_t n_batches = (2*n + max_entries + 1) / max_entries;
-    size_t entries_per_batch = (2*n + n_batches + 1) / n_batches;
-#else
-    const size_t n_batches = (n + max_entries) / max_entries;
-    size_t entries_per_batch = (n + n_batches) / n_batches;
-#endif
-
-    secp256k1_gej tmp;
-    secp256k1_gej *pt;
-    secp256k1_scalar *sc;
-    uint32_t *tree_space;
-    size_t idx = 0;
-    size_t point_idx = 0;
-
-    /* Attempt to allocate sufficient space for Bos-Coster */
-    while (!secp256k1_scratch_resize(scratch, error_callback, entries_per_batch * entry_size)) {
-        entries_per_batch /= 2;
-        if (entries_per_batch < 2) {
-            return 0;
-        }
-    }
-    secp256k1_scratch_reset(scratch);
-    pt = (secp256k1_gej *) secp256k1_scratch_alloc(scratch, entries_per_batch * sizeof(*pt));
-    sc = (secp256k1_scalar *) secp256k1_scratch_alloc(scratch, entries_per_batch * sizeof(*sc));
-    tree_space = (uint32_t *) secp256k1_scratch_alloc(scratch, entries_per_batch * sizeof(*tree_space));
-    VERIFY_CHECK(pt != NULL);
-    VERIFY_CHECK(sc != NULL);
-    VERIFY_CHECK(ctx != NULL);
-    VERIFY_CHECK(tree_space != NULL);
-
-    sc[0] = *inp_g_sc;
-    secp256k1_gej_set_ge(&pt[0], &secp256k1_ge_const_g);
-    idx++;
-#ifdef USE_ENDOMORPHISM
-    secp256k1_ecmult_endo_split(&sc[0], &sc[1], &pt[0], &pt[1]);
-    idx++;
-#endif
-
-    secp256k1_gej_set_infinity(r);
-    while (point_idx < n) {
-        secp256k1_ge point;
-        if (!cb(&sc[idx], &point, point_idx, cbdata)) {
-            return 0;
-        }
-        secp256k1_gej_set_ge(&pt[idx], &point);
-        idx++;
-#ifdef USE_ENDOMORPHISM
-        secp256k1_ecmult_endo_split(&sc[idx - 1], &sc[idx], &pt[idx - 1], &pt[idx]);
-        idx++;
-        if (idx >= entries_per_batch - 1) {
-#else
-        if (idx >= entries_per_batch) {
-#endif
-            secp256k1_ecmult_multi_bos_coster(tree_space, &tmp, sc, pt, idx);
-            secp256k1_gej_add_var(r, r, &tmp, NULL);
-            idx = 0;
-        }
-        point_idx++;
-    }
-    secp256k1_ecmult_multi_bos_coster(tree_space, &tmp, sc, pt, idx);
-    secp256k1_gej_add_var(r, r, &tmp, NULL);
-    return 1;
-}
-
-static void secp256k1_ecmult(const secp256k1_ecmult_context *ctx, secp256k1_gej *r, const secp256k1_gej *a, const secp256k1_scalar *na, const secp256k1_scalar *ng) {
-    secp256k1_ecmult_strauss_wnaf(ctx, r, 1, a, na, ng);
-}
-
-static int secp256k1_ecmult_multi_split_strauss_wnaf(const secp256k1_ecmult_context *ctx, secp256k1_scratch *scratch, const secp256k1_callback* error_callback, secp256k1_gej *r, const secp256k1_scalar *inp_g_sc, secp256k1_ecmult_multi_callback cb, void *cbdata, size_t n) {
-    secp256k1_gej points[STRAUSS_WNAF_MAX_POINTS];
-    secp256k1_scalar scalars[STRAUSS_WNAF_MAX_POINTS];
-    secp256k1_gej acc;
-    size_t in_pos = 0, out_pos = 0;
-    int first = 1;
-    (void)scratch;
-    (void)error_callback;
-
-    while (in_pos < n) {
-        secp256k1_ge point;
-        if (!cb(&scalars[out_pos], &point, in_pos, cbdata)) return 0;
-        secp256k1_gej_set_ge(&points[out_pos], &point);
-        ++in_pos;
-        ++out_pos;
-        if (out_pos == STRAUSS_WNAF_MAX_POINTS || in_pos == n) {
-            secp256k1_ecmult_strauss_wnaf(ctx, first ? r : &acc, out_pos, points, scalars, first ? inp_g_sc : NULL);
-            if (!first) {
-                secp256k1_gej_add_var(r, r, &acc, NULL);
-            }
-            first = 0;
-            out_pos = 0;
-        }
-    }
-    return 1;
-}
-
-static int secp256k1_ecmult_multi(const secp256k1_ecmult_context *ctx, secp256k1_scratch *scratch, const secp256k1_callback* error_callback, secp256k1_gej *r, const secp256k1_scalar *inp_g_sc, secp256k1_ecmult_multi_callback cb, void *cbdata, size_t n) {
-    if (n > 200) {
-        return secp256k1_ecmult_multi_split_bos_coster(ctx, scratch, error_callback, r, inp_g_sc, cb, cbdata, n);
-    } else {
-        return secp256k1_ecmult_multi_split_strauss_wnaf(ctx, scratch, error_callback, r, inp_g_sc, cb, cbdata, n);
-    }
-}
-
-#endif
-=======
+    }
+}
+#endif
+
 /**
  * Returns the scratch size required for a given number of points (excluding
  * base point G) without considering alignment.
@@ -1419,5 +1005,4 @@
     return 1;
 }
 
-#endif /* SECP256K1_ECMULT_IMPL_H */
->>>>>>> c7723997
+#endif /* SECP256K1_ECMULT_IMPL_H */