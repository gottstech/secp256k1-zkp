/**********************************************************************
 * Copyright (c) 2013-2015 Pieter Wuille, Gregory Maxwell             *
 * Distributed under the MIT software license, see the accompanying   *
 * file COPYING or http://www.opensource.org/licenses/mit-license.php.*
 **********************************************************************/

#ifndef SECP256K1_UTIL_H
#define SECP256K1_UTIL_H

#if defined HAVE_CONFIG_H
#include "libsecp256k1-config.h"
#endif

#include <stdlib.h>
#include <stdint.h>
#include <stdio.h>

typedef struct {
    void (*fn)(const char *text, void* data);
    const void* data;
} secp256k1_callback;

static SECP256K1_INLINE void secp256k1_callback_call(const secp256k1_callback * const cb, const char * const text) {
    cb->fn(text, (void*)cb->data);
}

#ifdef DETERMINISTIC
#define TEST_FAILURE(msg) do { \
    fprintf(stderr, "%s\n", msg); \
    abort(); \
} while(0);
#else
#define TEST_FAILURE(msg) do { \
    fprintf(stderr, "%s:%d: %s\n", __FILE__, __LINE__, msg); \
    abort(); \
} while(0)
#endif

#ifdef HAVE_BUILTIN_EXPECT
#define EXPECT(x,c) __builtin_expect((x),(c))
#else
#define EXPECT(x,c) (x)
#endif

#ifdef DETERMINISTIC
#define CHECK(cond) do { \
    if (EXPECT(!(cond), 0)) { \
        TEST_FAILURE("test condition failed"); \
    } \
} while(0)
#else
#define CHECK(cond) do { \
    if (EXPECT(!(cond), 0)) { \
        TEST_FAILURE("test condition failed: " #cond); \
    } \
} while(0)
#endif

/* Like assert(), but when VERIFY is defined, and side-effect safe. */
#if defined(COVERAGE)
#define VERIFY_CHECK(check)
#define VERIFY_SETUP(stmt)
#elif defined(VERIFY)
#define VERIFY_CHECK CHECK
#define VERIFY_SETUP(stmt) do { stmt; } while(0)
#else
#define VERIFY_CHECK(cond) do { (void)(cond); } while(0)
#define VERIFY_SETUP(stmt)
#endif

static SECP256K1_INLINE void *checked_malloc(const secp256k1_callback* cb, size_t size) {
    void *ret = malloc(size);
    if (ret == NULL) {
        secp256k1_callback_call(cb, "Out of memory");
    }
    return ret;
}

<<<<<<< HEAD
/* Extract the sign of an int64, take the abs and return a uint64, constant time. */
SECP256K1_INLINE static int secp256k1_sign_and_abs64(uint64_t *out, int64_t in) {
    uint64_t mask0, mask1;
    int ret;
    ret = in < 0;
    mask0 = ret + ~((uint64_t)0);
    mask1 = ~mask0;
    *out = (uint64_t)in;
    *out = (*out & mask0) | ((~*out + 1) & mask1);
    return ret;
}

SECP256K1_INLINE static int secp256k1_clz64_var(uint64_t x) {
    int ret;
    if (!x) {
        return 64;
    }
# if defined(HAVE_BUILTIN_CLZLL)
    ret = __builtin_clzll(x);
# else
    /*FIXME: debruijn fallback. */
    for (ret = 0; ((x & (1ULL << 63)) == 0); x <<= 1, ret++);
# endif
    return ret;
}

=======
>>>>>>> c7723997
static SECP256K1_INLINE void *checked_realloc(const secp256k1_callback* cb, void *ptr, size_t size) {
    void *ret = realloc(ptr, size);
    if (ret == NULL) {
        secp256k1_callback_call(cb, "Out of memory");
    }
    return ret;
}

/* Macro for restrict, when available and not in a VERIFY build. */
#if defined(SECP256K1_BUILD) && defined(VERIFY)
# define SECP256K1_RESTRICT
#else
# if (!defined(__STDC_VERSION__) || (__STDC_VERSION__ < 199901L) )
#  if SECP256K1_GNUC_PREREQ(3,0)
#   define SECP256K1_RESTRICT __restrict__
#  elif (defined(_MSC_VER) && _MSC_VER >= 1400)
#   define SECP256K1_RESTRICT __restrict
#  else
#   define SECP256K1_RESTRICT
#  endif
# else
#  define SECP256K1_RESTRICT restrict
# endif
#endif

#if defined(_WIN32)
# define I64FORMAT "I64d"
# define I64uFORMAT "I64u"
#else
# define I64FORMAT "lld"
# define I64uFORMAT "llu"
#endif

#if defined(HAVE___INT128)
# if defined(__GNUC__)
#  define SECP256K1_GNUC_EXT __extension__
# else
#  define SECP256K1_GNUC_EXT
# endif
SECP256K1_GNUC_EXT typedef unsigned __int128 uint128_t;
#endif

#endif /* SECP256K1_UTIL_H */<|MERGE_RESOLUTION|>--- conflicted
+++ resolved
@@ -76,7 +76,6 @@
     return ret;
 }
 
-<<<<<<< HEAD
 /* Extract the sign of an int64, take the abs and return a uint64, constant time. */
 SECP256K1_INLINE static int secp256k1_sign_and_abs64(uint64_t *out, int64_t in) {
     uint64_t mask0, mask1;
@@ -103,8 +102,6 @@
     return ret;
 }
 
-=======
->>>>>>> c7723997
 static SECP256K1_INLINE void *checked_realloc(const secp256k1_callback* cb, void *ptr, size_t size) {
     void *ret = realloc(ptr, size);
     if (ret == NULL) {
