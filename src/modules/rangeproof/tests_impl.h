/**********************************************************************
 * Copyright (c) 2015 Gregory Maxwell                                 *
 * Distributed under the MIT software license, see the accompanying   *
 * file COPYING or http://www.opensource.org/licenses/mit-license.php.*
 **********************************************************************/

#ifndef SECP256K1_MODULE_RANGEPROOF_TESTS
#define SECP256K1_MODULE_RANGEPROOF_TESTS

#include <string.h>

#include "group.h"
#include "scalar.h"
#include "testrand.h"
#include "util.h"

#include "include/secp256k1_commitment.h"
#include "include/secp256k1_rangeproof.h"

static void test_rangeproof_api(const secp256k1_context *none, const secp256k1_context *sign, const secp256k1_context *vrfy, const secp256k1_context *both, const int32_t *ecount) {
    unsigned char proof[5134];
    unsigned char blind[32];
    secp256k1_pedersen_commitment commit;
    uint64_t vmin = secp256k1_rand32();
    uint64_t val = vmin + secp256k1_rand32();
    size_t len = sizeof(proof);
    /* we'll switch to dylan thomas for this one */
    const unsigned char message[68] = "My tears are like the quiet drift / Of petals from some magic rose;";
    size_t mlen = sizeof(message);
    const unsigned char ext_commit[72] = "And all my grief flows from the rift / Of unremembered skies and snows.";
    size_t ext_commit_len = sizeof(ext_commit);

    secp256k1_rand256(blind);
    CHECK(secp256k1_pedersen_commit(ctx, &commit, blind, val, &secp256k1_generator_const_h, &secp256k1_generator_const_g));

    CHECK(secp256k1_rangeproof_sign(none, proof, &len, vmin, &commit, blind, commit.data, 0, 0, val, message, mlen, ext_commit, ext_commit_len, &secp256k1_generator_const_h) == 0);
    CHECK(*ecount == 1);
    CHECK(secp256k1_rangeproof_sign(sign, proof, &len, vmin, &commit, blind, commit.data, 0, 0, val, message, mlen, ext_commit, ext_commit_len, &secp256k1_generator_const_h) == 0);
    CHECK(*ecount == 2);
    CHECK(secp256k1_rangeproof_sign(vrfy, proof, &len, vmin, &commit, blind, commit.data, 0, 0, val, message, mlen, ext_commit, ext_commit_len, &secp256k1_generator_const_h) == 0);
    CHECK(*ecount == 3);
    CHECK(secp256k1_rangeproof_sign(both, proof, &len, vmin, &commit, blind, commit.data, 0, 0, val, message, mlen, ext_commit, ext_commit_len, &secp256k1_generator_const_h) != 0);
    CHECK(*ecount == 3);

    CHECK(secp256k1_rangeproof_sign(both, NULL, &len, vmin, &commit, blind, commit.data, 0, 0, val, message, mlen, ext_commit, ext_commit_len, &secp256k1_generator_const_h) == 0);
    CHECK(*ecount == 4);
    CHECK(secp256k1_rangeproof_sign(both, proof, NULL, vmin, &commit, blind, commit.data, 0, 0, val, message, mlen, ext_commit, ext_commit_len, &secp256k1_generator_const_h) == 0);
    CHECK(*ecount == 5);
    CHECK(secp256k1_rangeproof_sign(both, proof, &len, vmin, NULL, blind, commit.data, 0, 0, val, message, mlen, ext_commit, ext_commit_len, &secp256k1_generator_const_h) == 0);
    CHECK(*ecount == 6);
    CHECK(secp256k1_rangeproof_sign(both, proof, &len, vmin, &commit, NULL, commit.data, 0, 0, val, message, mlen, ext_commit, ext_commit_len, &secp256k1_generator_const_h) == 0);
    CHECK(*ecount == 7);
    CHECK(secp256k1_rangeproof_sign(both, proof, &len, vmin, &commit, blind, NULL, 0, 0, val, message, mlen, ext_commit, ext_commit_len, &secp256k1_generator_const_h) == 0);
    CHECK(*ecount == 8);
    CHECK(secp256k1_rangeproof_sign(both, proof, &len, vmin, &commit, blind, commit.data, 0, 0, vmin - 1, message, mlen, ext_commit, ext_commit_len, &secp256k1_generator_const_h) == 0);
    CHECK(*ecount == 8);
    CHECK(secp256k1_rangeproof_sign(both, proof, &len, vmin, &commit, blind, commit.data, 0, 0, val, NULL, mlen, ext_commit, ext_commit_len, &secp256k1_generator_const_h) == 0);
    CHECK(*ecount == 9);
    CHECK(secp256k1_rangeproof_sign(both, proof, &len, vmin, &commit, blind, commit.data, 0, 0, val, NULL, 0, ext_commit, ext_commit_len, &secp256k1_generator_const_h) != 0);
    CHECK(*ecount == 9);
    CHECK(secp256k1_rangeproof_sign(both, proof, &len, vmin, &commit, blind, commit.data, 0, 0, val, NULL, 0, NULL, ext_commit_len, &secp256k1_generator_const_h) == 0);
    CHECK(*ecount == 10);
    CHECK(secp256k1_rangeproof_sign(both, proof, &len, vmin, &commit, blind, commit.data, 0, 0, val, NULL, 0, NULL, 0, &secp256k1_generator_const_h) != 0);
    CHECK(*ecount == 10);
    CHECK(secp256k1_rangeproof_sign(both, proof, &len, vmin, &commit, blind, commit.data, 0, 0, val, NULL, 0, NULL, 0, NULL) == 0);
    CHECK(*ecount == 11);

    CHECK(secp256k1_rangeproof_sign(both, proof, &len, vmin, &commit, blind, commit.data, 0, 0, val, message, mlen, ext_commit, ext_commit_len, &secp256k1_generator_const_h) != 0);
    {
        int exp;
        int mantissa;
        uint64_t min_value;
        uint64_t max_value;
        CHECK(secp256k1_rangeproof_info(none, &exp, &mantissa, &min_value, &max_value, proof, len) != 0);
        CHECK(exp == 0);
        CHECK(((uint64_t) 1 << mantissa) > val - vmin);
        CHECK(((uint64_t) 1 << (mantissa - 1)) <= val - vmin);
        CHECK(min_value == vmin);
        CHECK(max_value >= val);

        CHECK(secp256k1_rangeproof_info(none, NULL, &mantissa, &min_value, &max_value, proof, len) == 0);
        CHECK(*ecount == 12);
        CHECK(secp256k1_rangeproof_info(none, &exp, NULL, &min_value, &max_value, proof, len) == 0);
        CHECK(*ecount == 13);
        CHECK(secp256k1_rangeproof_info(none, &exp, &mantissa, NULL, &max_value, proof, len) == 0);
        CHECK(*ecount == 14);
        CHECK(secp256k1_rangeproof_info(none, &exp, &mantissa, &min_value, NULL, proof, len) == 0);
        CHECK(*ecount == 15);
        CHECK(secp256k1_rangeproof_info(none, &exp, &mantissa, &min_value, &max_value, NULL, len) == 0);
        CHECK(*ecount == 16);
        CHECK(secp256k1_rangeproof_info(none, &exp, &mantissa, &min_value, &max_value, proof, 0) == 0);
        CHECK(*ecount == 16);
    }
    {
        uint64_t min_value;
        uint64_t max_value;
        CHECK(secp256k1_rangeproof_verify(none, &min_value, &max_value, &commit, proof, len, ext_commit, ext_commit_len, &secp256k1_generator_const_h) == 0);
        CHECK(*ecount == 17);
        CHECK(secp256k1_rangeproof_verify(sign, &min_value, &max_value, &commit, proof, len, ext_commit, ext_commit_len, &secp256k1_generator_const_h) == 0);
        CHECK(*ecount == 18);
        CHECK(secp256k1_rangeproof_verify(vrfy, &min_value, &max_value, &commit, proof, len, ext_commit, ext_commit_len, &secp256k1_generator_const_h) != 0);
        CHECK(*ecount == 18);

        CHECK(secp256k1_rangeproof_verify(vrfy, NULL, &max_value, &commit, proof, len, ext_commit, ext_commit_len, &secp256k1_generator_const_h) == 0);
        CHECK(*ecount == 19);
        CHECK(secp256k1_rangeproof_verify(vrfy, &min_value, NULL, &commit, proof, len, ext_commit, ext_commit_len, &secp256k1_generator_const_h) == 0);
        CHECK(*ecount == 20);
        CHECK(secp256k1_rangeproof_verify(vrfy, &min_value, &max_value, NULL, proof, len, ext_commit, ext_commit_len, &secp256k1_generator_const_h) == 0);
        CHECK(*ecount == 21);
        CHECK(secp256k1_rangeproof_verify(vrfy, &min_value, &max_value, &commit, NULL, len, ext_commit, ext_commit_len, &secp256k1_generator_const_h) == 0);
        CHECK(*ecount == 22);
        CHECK(secp256k1_rangeproof_verify(vrfy, &min_value, &max_value, &commit, proof, 0, ext_commit, ext_commit_len, &secp256k1_generator_const_h) == 0);
        CHECK(*ecount == 22);
        CHECK(secp256k1_rangeproof_verify(vrfy, &min_value, &max_value, &commit, proof, len, NULL, ext_commit_len, &secp256k1_generator_const_h) == 0);
        CHECK(*ecount == 23);
        CHECK(secp256k1_rangeproof_verify(vrfy, &min_value, &max_value, &commit, proof, len, NULL, 0, &secp256k1_generator_const_h) == 0);
        CHECK(*ecount == 23);
        CHECK(secp256k1_rangeproof_verify(vrfy, &min_value, &max_value, &commit, proof, len, NULL, 0, NULL) == 0);
        CHECK(*ecount == 24);
    }
    {
        unsigned char blind_out[32];
        unsigned char message_out[68];
        uint64_t value_out;
        uint64_t min_value;
        uint64_t max_value;
        size_t message_len = sizeof(message_out);

        CHECK(secp256k1_rangeproof_rewind(none, blind_out, &value_out, message_out, &message_len, commit.data, &min_value, &max_value, &commit, proof, len, ext_commit, ext_commit_len, &secp256k1_generator_const_h) == 0);
        CHECK(*ecount == 25);
        CHECK(secp256k1_rangeproof_rewind(sign, blind_out, &value_out, message_out, &message_len, commit.data, &min_value, &max_value, &commit, proof, len, ext_commit, ext_commit_len, &secp256k1_generator_const_h) == 0);
        CHECK(*ecount == 26);
        CHECK(secp256k1_rangeproof_rewind(vrfy, blind_out, &value_out, message_out, &message_len, commit.data, &min_value, &max_value, &commit, proof, len, ext_commit, ext_commit_len, &secp256k1_generator_const_h) == 0);
        CHECK(*ecount == 27);
        CHECK(secp256k1_rangeproof_rewind(both, blind_out, &value_out, message_out, &message_len, commit.data, &min_value, &max_value, &commit, proof, len, ext_commit, ext_commit_len, &secp256k1_generator_const_h) != 0);
        CHECK(*ecount == 27);

        CHECK(min_value == vmin);
        CHECK(max_value >= val);
        CHECK(value_out == val);
        CHECK(message_len == sizeof(message_out));
        CHECK(memcmp(message, message_out, sizeof(message_out)) == 0);

        CHECK(secp256k1_rangeproof_rewind(both, NULL, &value_out, message_out, &message_len, commit.data, &min_value, &max_value, &commit, proof, len, ext_commit, ext_commit_len, &secp256k1_generator_const_h) != 0);
        CHECK(*ecount == 27);  /* blindout may be NULL */
        CHECK(secp256k1_rangeproof_rewind(both, blind_out, NULL, message_out, &message_len, commit.data, &min_value, &max_value, &commit, proof, len, ext_commit, ext_commit_len, &secp256k1_generator_const_h) != 0);
        CHECK(*ecount == 27);  /* valueout may be NULL */
        CHECK(secp256k1_rangeproof_rewind(both, blind_out, &value_out, NULL, &message_len, commit.data, &min_value, &max_value, &commit, proof, len, ext_commit, ext_commit_len, &secp256k1_generator_const_h) == 0);
        CHECK(*ecount == 28);
        CHECK(secp256k1_rangeproof_rewind(both, blind_out, &value_out, NULL, 0, commit.data, &min_value, &max_value, &commit, proof, len, ext_commit, ext_commit_len, &secp256k1_generator_const_h) != 0);
        CHECK(*ecount == 28);
        CHECK(secp256k1_rangeproof_rewind(both, blind_out, &value_out, NULL, 0, NULL, &min_value, &max_value, &commit, proof, len, ext_commit, ext_commit_len, &secp256k1_generator_const_h) == 0);
        CHECK(*ecount == 29);
        CHECK(secp256k1_rangeproof_rewind(both, blind_out, &value_out, NULL, 0, commit.data, NULL, &max_value, &commit, proof, len, ext_commit, ext_commit_len, &secp256k1_generator_const_h) == 0);
        CHECK(*ecount == 30);
        CHECK(secp256k1_rangeproof_rewind(both, blind_out, &value_out, NULL, 0, commit.data, &min_value, NULL, &commit, proof, len, ext_commit, ext_commit_len, &secp256k1_generator_const_h) == 0);
        CHECK(*ecount == 31);
        CHECK(secp256k1_rangeproof_rewind(both, blind_out, &value_out, NULL, 0, commit.data, &min_value, &max_value, NULL, proof, len, ext_commit, ext_commit_len, &secp256k1_generator_const_h) == 0);
        CHECK(*ecount == 32);
        CHECK(secp256k1_rangeproof_rewind(both, blind_out, &value_out, NULL, 0, commit.data, &min_value, &max_value, &commit, NULL, len, ext_commit, ext_commit_len, &secp256k1_generator_const_h) == 0);
        CHECK(*ecount == 33);
        CHECK(secp256k1_rangeproof_rewind(both, blind_out, &value_out, NULL, 0, commit.data, &min_value, &max_value, &commit, proof, 0, ext_commit, ext_commit_len, &secp256k1_generator_const_h) == 0);
        CHECK(*ecount == 33);
        CHECK(secp256k1_rangeproof_rewind(both, blind_out, &value_out, NULL, 0, commit.data, &min_value, &max_value, &commit, proof, len, NULL, ext_commit_len, &secp256k1_generator_const_h) == 0);
        CHECK(*ecount == 34);
        CHECK(secp256k1_rangeproof_rewind(both, blind_out, &value_out, NULL, 0, commit.data, &min_value, &max_value, &commit, proof, len, NULL, 0, &secp256k1_generator_const_h) == 0);
        CHECK(*ecount == 34);
        CHECK(secp256k1_rangeproof_rewind(both, blind_out, &value_out, NULL, 0, commit.data, &min_value, &max_value, &commit, proof, len, NULL, 0, NULL) == 0);
        CHECK(*ecount == 35);
    }
}

static void test_api(void) {
    secp256k1_context *none = secp256k1_context_create(SECP256K1_CONTEXT_NONE);
    secp256k1_context *sign = secp256k1_context_create(SECP256K1_CONTEXT_SIGN);
    secp256k1_context *vrfy = secp256k1_context_create(SECP256K1_CONTEXT_VERIFY);
    secp256k1_context *both = secp256k1_context_create(SECP256K1_CONTEXT_SIGN | SECP256K1_CONTEXT_VERIFY);
    int32_t ecount;
    int i;

    secp256k1_context_set_error_callback(none, counting_illegal_callback_fn, &ecount);
    secp256k1_context_set_error_callback(sign, counting_illegal_callback_fn, &ecount);
    secp256k1_context_set_error_callback(vrfy, counting_illegal_callback_fn, &ecount);
    secp256k1_context_set_error_callback(both, counting_illegal_callback_fn, &ecount);
    secp256k1_context_set_illegal_callback(none, counting_illegal_callback_fn, &ecount);
    secp256k1_context_set_illegal_callback(sign, counting_illegal_callback_fn, &ecount);
    secp256k1_context_set_illegal_callback(vrfy, counting_illegal_callback_fn, &ecount);
    secp256k1_context_set_illegal_callback(both, counting_illegal_callback_fn, &ecount);

    for (i = 0; i < count; i++) {
        ecount = 0;
        test_rangeproof_api(none, sign, vrfy, both, &ecount);
    }

    secp256k1_context_destroy(none);
    secp256k1_context_destroy(sign);
    secp256k1_context_destroy(vrfy);
    secp256k1_context_destroy(both);
}

static void test_borromean(void) {
    unsigned char e0[32];
    secp256k1_scalar s[64];
    secp256k1_gej pubs[64];
    secp256k1_scalar k[8];
    secp256k1_scalar sec[8];
    secp256k1_ge ge;
    secp256k1_scalar one;
    unsigned char m[32];
    size_t rsizes[8];
    size_t secidx[8];
    size_t nrings;
    size_t i;
    size_t j;
    int c;
    secp256k1_rand256_test(m);
    nrings = 1 + (secp256k1_rand32()&7);
    c = 0;
    secp256k1_scalar_set_int(&one, 1);
    if (secp256k1_rand32()&1) {
        secp256k1_scalar_negate(&one, &one);
    }
    for (i = 0; i < nrings; i++) {
        rsizes[i] = 1 + (secp256k1_rand32()&7);
        secidx[i] = secp256k1_rand32() % rsizes[i];
        random_scalar_order(&sec[i]);
        random_scalar_order(&k[i]);
        if(secp256k1_rand32()&7) {
            sec[i] = one;
        }
        if(secp256k1_rand32()&7) {
            k[i] = one;
        }
        for (j = 0; j < rsizes[i]; j++) {
            random_scalar_order(&s[c + j]);
            if(secp256k1_rand32()&7) {
                s[i] = one;
            }
            if (j == secidx[i]) {
                secp256k1_ecmult_gen(&ctx->ecmult_gen_ctx, &pubs[c + j], &sec[i]);
            } else {
                random_group_element_test(&ge);
                random_group_element_jacobian_test(&pubs[c + j],&ge);
            }
        }
        c += rsizes[i];
    }
    CHECK(secp256k1_borromean_sign(&ctx->ecmult_ctx, &ctx->ecmult_gen_ctx, e0, s, pubs, k, sec, rsizes, secidx, nrings, m, 32));
    CHECK(secp256k1_borromean_verify(&ctx->ecmult_ctx, NULL, e0, s, pubs, rsizes, nrings, m, 32));
    i = secp256k1_rand32() % c;
    secp256k1_scalar_negate(&s[i],&s[i]);
    CHECK(!secp256k1_borromean_verify(&ctx->ecmult_ctx, NULL, e0, s, pubs, rsizes, nrings, m, 32));
    secp256k1_scalar_negate(&s[i],&s[i]);
    secp256k1_scalar_set_int(&one, 1);
    for(j = 0; j < 4; j++) {
        i = secp256k1_rand32() % c;
        if (secp256k1_rand32() & 1) {
            secp256k1_gej_double_var(&pubs[i],&pubs[i], NULL);
        } else {
            secp256k1_scalar_add(&s[i],&s[i],&one);
        }
        CHECK(!secp256k1_borromean_verify(&ctx->ecmult_ctx, NULL, e0, s, pubs, rsizes, nrings, m, 32));
    }
}

static void test_rangeproof(void) {
    const uint64_t testvs[11] = {0, 1, 5, 11, 65535, 65537, INT32_MAX, UINT32_MAX, INT64_MAX - 1, INT64_MAX, UINT64_MAX};
    secp256k1_pedersen_commitment commit;
    secp256k1_pedersen_commitment commit2;
    unsigned char proof[5134 + 1]; /* One additional byte to test if trailing bytes are rejected */
    unsigned char blind[32];
    unsigned char blindout[32];
    unsigned char message[4096];
    size_t mlen;
    uint64_t v;
    uint64_t vout;
    uint64_t vmin;
    uint64_t minv;
    uint64_t maxv;
    size_t len;
    size_t i;
    size_t j;
    size_t k;
    /* Short message is a Simone de Beauvoir quote */
    const unsigned char message_short[120] = "When I see my own likeness in the depths of someone else's consciousness,  I always experience a moment of panic.";
    /* Long message is 0xA5 with a bunch of this quote in the middle */
    unsigned char message_long[3968];
    memset(message_long, 0xa5, sizeof(message_long));
    for (i = 1200; i < 3600; i += 120) {
        memcpy(&message_long[i], message_short, sizeof(message_short));
    }

    secp256k1_rand256(blind);
    for (i = 0; i < 11; i++) {
        v = testvs[i];
        CHECK(secp256k1_pedersen_commit(ctx, &commit, blind, v, &secp256k1_generator_const_h, &secp256k1_generator_const_g));
        for (vmin = 0; vmin < (i<9 && i > 0 ? 2 : 1); vmin++) {
            const unsigned char *input_message = NULL;
            size_t input_message_len = 0;
            /* vmin is always either 0 or 1; if it is 1, then we have no room for a message.
             * If it's 0, we use "minimum encoding" and only have room for a small message when
             * `testvs[i]` is >= 4; for a large message when it's >= 2^32. */
            if (vmin == 0 && i > 2) {
                input_message = message_short;
                input_message_len = sizeof(message_short);
            }
            if (vmin == 0 && i > 7) {
                input_message = message_long;
                input_message_len = sizeof(message_long);
            }
            len = 5134;
            CHECK(secp256k1_rangeproof_sign(ctx, proof, &len, vmin, &commit, blind, commit.data, 0, 0, v, input_message, input_message_len, NULL, 0, &secp256k1_generator_const_h));
            CHECK(len <= 5134);
            mlen = 4096;
            CHECK(secp256k1_rangeproof_rewind(ctx, blindout, &vout, message, &mlen, commit.data, &minv, &maxv, &commit, proof, len, NULL, 0, &secp256k1_generator_const_h));
            if (input_message != NULL) {
                CHECK(memcmp(message, input_message, input_message_len) == 0);
            }
            for (j = input_message_len; j < mlen; j++) {
                CHECK(message[j] == 0);
            }
            CHECK(mlen <= 4096);
            CHECK(memcmp(blindout, blind, 32) == 0);
            CHECK(vout == v);
            CHECK(minv <= v);
            CHECK(maxv >= v);
            len = 5134;
            CHECK(secp256k1_rangeproof_sign(ctx, proof, &len, v, &commit, blind, commit.data, -1, 64, v, NULL, 0, NULL, 0, &secp256k1_generator_const_h));
            CHECK(len <= 73);
            CHECK(secp256k1_rangeproof_rewind(ctx, blindout, &vout, NULL, NULL, commit.data, &minv, &maxv, &commit, proof, len, NULL, 0, &secp256k1_generator_const_h));
            CHECK(memcmp(blindout, blind, 32) == 0);
            CHECK(vout == v);
            CHECK(minv == v);
            CHECK(maxv == v);

            /* Check with a committed message */
            len = 5134;
            CHECK(secp256k1_rangeproof_sign(ctx, proof, &len, v, &commit, blind, commit.data, -1, 64, v, NULL, 0, message_short, sizeof(message_short), &secp256k1_generator_const_h));
            CHECK(len <= 73);
            CHECK(!secp256k1_rangeproof_rewind(ctx, blindout, &vout, NULL, NULL, commit.data, &minv, &maxv, &commit, proof, len, NULL, 0, &secp256k1_generator_const_h));
            CHECK(!secp256k1_rangeproof_rewind(ctx, blindout, &vout, NULL, NULL, commit.data, &minv, &maxv, &commit, proof, len, message_long, sizeof(message_long), &secp256k1_generator_const_h));
            CHECK(secp256k1_rangeproof_rewind(ctx, blindout, &vout, NULL, NULL, commit.data, &minv, &maxv, &commit, proof, len, message_short, sizeof(message_short), &secp256k1_generator_const_h));
            CHECK(memcmp(blindout, blind, 32) == 0);
            CHECK(vout == v);
            CHECK(minv == v);
            CHECK(maxv == v);
        }
    }
    secp256k1_rand256(blind);
    v = INT64_MAX - 1;
    CHECK(secp256k1_pedersen_commit(ctx, &commit, blind, v, &secp256k1_generator_const_h, &secp256k1_generator_const_g));
    for (i = 0; i < 19; i++) {
        len = 5134;
        CHECK(secp256k1_rangeproof_sign(ctx, proof, &len, 0, &commit, blind, commit.data, i, 0, v, NULL, 0, NULL, 0, &secp256k1_generator_const_h));
        CHECK(secp256k1_rangeproof_verify(ctx, &minv, &maxv, &commit, proof, len, NULL, 0, &secp256k1_generator_const_h));
        CHECK(len <= 5134);
        CHECK(minv <= v);
        CHECK(maxv >= v);
        /* Make sure it fails when validating with a committed message */
        CHECK(!secp256k1_rangeproof_verify(ctx, &minv, &maxv, &commit, proof, len, message_short, sizeof(message_short), &secp256k1_generator_const_h));
    }
    secp256k1_rand256(blind);
    {
        /*Malleability test.*/
        v = secp256k1_rands64(0, 255);
        CHECK(secp256k1_pedersen_commit(ctx, &commit, blind, v, &secp256k1_generator_const_h, &secp256k1_generator_const_g));
        len = 5134;
        CHECK(secp256k1_rangeproof_sign(ctx, proof, &len, 0, &commit, blind, commit.data, 0, 3, v, NULL, 0, NULL, 0, &secp256k1_generator_const_h));
        CHECK(len <= 5134);
        /* Test if trailing bytes are rejected. */
        proof[len] = v;
        CHECK(!secp256k1_rangeproof_verify(ctx, &minv, &maxv, &commit, proof, len + 1, NULL, 0, &secp256k1_generator_const_h));
        for (i = 0; i < len*8; i++) {
            proof[i >> 3] ^= 1 << (i & 7);
            CHECK(!secp256k1_rangeproof_verify(ctx, &minv, &maxv, &commit, proof, len, NULL, 0, &secp256k1_generator_const_h));
            proof[i >> 3] ^= 1 << (i & 7);
        }
        CHECK(secp256k1_rangeproof_verify(ctx, &minv, &maxv, &commit, proof, len, NULL, 0, &secp256k1_generator_const_h));
        CHECK(minv <= v);
        CHECK(maxv >= v);
    }
    memcpy(&commit2, &commit, sizeof(commit));
    for (i = 0; i < 10 * (size_t) count; i++) {
        int exp;
        int min_bits;
        v = secp256k1_rands64(0, UINT64_MAX >> (secp256k1_rand32()&63));
        vmin = 0;
        if ((v < INT64_MAX) && (secp256k1_rand32()&1)) {
            vmin = secp256k1_rands64(0, v);
        }
        secp256k1_rand256(blind);
        CHECK(secp256k1_pedersen_commit(ctx, &commit, blind, v, &secp256k1_generator_const_h, &secp256k1_generator_const_g));
        len = 5134;
        exp = (int)secp256k1_rands64(0,18)-(int)secp256k1_rands64(0,18);
        if (exp < 0) {
            exp = -exp;
        }
        min_bits = (int)secp256k1_rands64(0,64)-(int)secp256k1_rands64(0,64);
        if (min_bits < 0) {
            min_bits = -min_bits;
        }
        CHECK(secp256k1_rangeproof_sign(ctx, proof, &len, vmin, &commit, blind, commit.data, exp, min_bits, v, NULL, 0, NULL, 0, &secp256k1_generator_const_h));
        CHECK(len <= 5134);
        mlen = 4096;
        CHECK(secp256k1_rangeproof_rewind(ctx, blindout, &vout, message, &mlen, commit.data, &minv, &maxv, &commit, proof, len, NULL, 0, &secp256k1_generator_const_h));
        for (j = 0; j < mlen; j++) {
            CHECK(message[j] == 0);
        }
        CHECK(mlen <= 4096);
        CHECK(memcmp(blindout, blind, 32) == 0);
        CHECK(vout == v);
        CHECK(minv <= v);
        CHECK(maxv >= v);
        CHECK(secp256k1_rangeproof_rewind(ctx, blindout, &vout, NULL, NULL, commit.data, &minv, &maxv, &commit, proof, len, NULL, 0, &secp256k1_generator_const_h));
        memcpy(&commit2, &commit, sizeof(commit));
    }
    for (j = 0; j < 10; j++) {
        for (i = 0; i < 96; i++) {
            secp256k1_rand256(&proof[i * 32]);
        }
        for (k = 0; k < 128; k++) {
            len = k;
            CHECK(!secp256k1_rangeproof_verify(ctx, &minv, &maxv, &commit2, proof, len, NULL, 0, &secp256k1_generator_const_h));
        }
        len = secp256k1_rands64(0, 3072);
        CHECK(!secp256k1_rangeproof_verify(ctx, &minv, &maxv, &commit2, proof, len, NULL, 0, &secp256k1_generator_const_h));
    }
<<<<<<< HEAD
=======
}

void test_rangeproof_fixed_vectors(void) {
    const unsigned char vector_1[] = {
        0x62, 0x07, 0x00, 0x00, 0x00, 0x00, 0x00, 0x00, 0x00, 0x56, 0x02, 0x2a, 0x5c, 0x42, 0x0e, 0x1d,
        0x51, 0xe1, 0xb7, 0xf3, 0x69, 0x04, 0xb5, 0xbb, 0x9b, 0x41, 0x66, 0x14, 0xf3, 0x64, 0x42, 0x26,
        0xe3, 0xa7, 0x6a, 0x06, 0xbb, 0xa8, 0x5a, 0x49, 0x6f, 0x19, 0x76, 0xfb, 0xe5, 0x75, 0x77, 0x88,
        0xab, 0xa9, 0x66, 0x44, 0x80, 0xea, 0x29, 0x95, 0x7f, 0xdf, 0x72, 0x4a, 0xaf, 0x02, 0xbe, 0xdd,
        0x5d, 0x15, 0xd8, 0xae, 0xff, 0x74, 0xc9, 0x8c, 0x1a, 0x67, 0x0e, 0xb2, 0x57, 0x22, 0x99, 0xc3,
        0x21, 0x46, 0x6f, 0x15, 0x58, 0x0e, 0xdb, 0xe6, 0x6e, 0xc4, 0x0d, 0xfe, 0x6f, 0x04, 0x6b, 0x0d,
        0x18, 0x3d, 0x78, 0x40, 0x98, 0x56, 0x4e, 0xe4, 0x4a, 0x74, 0x90, 0xa7, 0xac, 0x9c, 0x16, 0xe0,
        0x3e, 0x81, 0xaf, 0x0f, 0xe3, 0x4f, 0x34, 0x99, 0x52, 0xf7, 0xa7, 0xf6, 0xd3, 0x83, 0xa0, 0x17,
        0x4b, 0x2d, 0xa7, 0xd4, 0xfd, 0xf7, 0x84, 0x45, 0xc4, 0x11, 0x71, 0x3d, 0x4a, 0x22, 0x34, 0x09,
        0x9c, 0xa7, 0xe5, 0xc8, 0xba, 0x04, 0xbf, 0xfd, 0x25, 0x11, 0x7d, 0xa4, 0x43, 0x45, 0xc7, 0x62,
        0x9e, 0x7b, 0x80, 0xf6, 0x09, 0xbb, 0x1b, 0x2e, 0xf3, 0xcd, 0x23, 0xe0, 0xed, 0x81, 0x43, 0x42,
        0xbe, 0xc4, 0x9f, 0x58, 0x8a, 0x0d, 0x66, 0x79, 0x09, 0x70, 0x11, 0x68, 0x3d, 0x87, 0x38, 0x1c,
        0x3c, 0x85, 0x52, 0x5b, 0x62, 0xf7, 0x3e, 0x7e, 0x87, 0xa2, 0x99, 0x24, 0xd0, 0x7d, 0x18, 0x63,
        0x56, 0x48, 0xa4, 0x3a, 0xfe, 0x65, 0xfa, 0xa4, 0xd0, 0x67, 0xaa, 0x98, 0x65, 0x4d, 0xe4, 0x22,
        0x75, 0x45, 0x52, 0xe8, 0x41, 0xc7, 0xed, 0x38, 0xeb, 0xf5, 0x02, 0x90, 0xc9, 0x45, 0xa3, 0xb0,
        0x4d, 0x03, 0xd7, 0xab, 0x43, 0xe4, 0x21, 0xfc, 0x83, 0xd6, 0x12, 0x1d, 0x76, 0xb1, 0x3c, 0x67,
        0x63, 0x1f, 0x52, 0x9d, 0xc3, 0x23, 0x5c, 0x4e, 0xa6, 0x8d, 0x01, 0x4a, 0xba, 0x9a, 0xf4, 0x16,
        0x5b, 0x67, 0xc8, 0xe1, 0xd2, 0x42, 0x6d, 0xdf, 0xcd, 0x08, 0x6a, 0x73, 0x41, 0x6a, 0xc2, 0x84,
        0xc6, 0x31, 0xbe, 0x57, 0xcb, 0x0e, 0xde, 0xbf, 0x71, 0xd5, 0x8a, 0xf7, 0x24, 0xb2, 0xa7, 0x89,
        0x96, 0x62, 0x4f, 0xd9, 0xf7, 0xc3, 0xde, 0x4c, 0xab, 0x13, 0x72, 0xb4, 0xb3, 0x35, 0x04, 0x82,
        0xa8, 0x75, 0x1d, 0xde, 0x46, 0xa8, 0x0d, 0xb8, 0x23, 0x44, 0x00, 0x44, 0xfa, 0x53, 0x6c, 0x2d,
        0xce, 0xd3, 0xa6, 0x80, 0xa1, 0x20, 0xca, 0xd1, 0x63, 0xbb, 0xbe, 0x39, 0x5f, 0x9d, 0x27, 0x69,
        0xb3, 0x33, 0x1f, 0xdb, 0xda, 0x67, 0x05, 0x37, 0xbe, 0x65, 0xe9, 0x7e, 0xa9, 0xc3, 0xff, 0x37,
        0x8a, 0xb4, 0x2d, 0xfe, 0xf2, 0x16, 0x85, 0xc7, 0x0f, 0xd9, 0xbe, 0x14, 0xd1, 0x80, 0x14, 0x9f,
        0x58, 0x56, 0x98, 0x41, 0xf6, 0x26, 0xf7, 0xa2, 0x71, 0x66, 0xb4, 0x7a, 0x9c, 0x12, 0x73, 0xd3,
        0xdf, 0x77, 0x2b, 0x49, 0xe5, 0xca, 0x50, 0x57, 0x44, 0x6e, 0x3f, 0x58, 0x56, 0xbc, 0x21, 0x70,
        0x4f, 0xc6, 0xaa, 0x12, 0xff, 0x7c, 0xa7, 0x3d, 0xed, 0x46, 0xc1, 0x40, 0xe6, 0x58, 0x09, 0x2a,
        0xda, 0xb3, 0x76, 0xab, 0x44, 0xb5, 0x4e, 0xb3, 0x12, 0xe0, 0x26, 0x8a, 0x52, 0xac, 0x49, 0x1d,
        0xe7, 0x06, 0x53, 0x3a, 0x01, 0x35, 0x21, 0x2e, 0x86, 0x48, 0xc5, 0x75, 0xc1, 0xa2, 0x7d, 0x22,
        0x53, 0xf6, 0x3f, 0x41, 0xc5, 0xb3, 0x08, 0x7d, 0xa3, 0x67, 0xc0, 0xbb, 0xb6, 0x8d, 0xf0, 0xd3,
        0x01, 0x72, 0xd3, 0x63, 0x82, 0x01, 0x1a, 0xe7, 0x1d, 0x22, 0xfa, 0x95, 0x33, 0xf6, 0xf2, 0xde,
        0xa2, 0x53, 0x86, 0x55, 0x5a, 0xb4, 0x2e, 0x75, 0x75, 0xc6, 0xd5, 0x93, 0x9c, 0x57, 0xa9, 0x1f,
        0xb9, 0x3e, 0xe8, 0x1c, 0xbf, 0xac, 0x1c, 0x54, 0x6f, 0xf5, 0xab, 0x41, 0xee, 0xb3, 0x0e, 0xd0,
        0x76, 0xc4, 0x1a, 0x45, 0xcd, 0xf1, 0xd6, 0xcc, 0xb0, 0x83, 0x70, 0x73, 0xbc, 0x88, 0x74, 0xa0,
        0x5b, 0xe7, 0x98, 0x10, 0x36, 0xbf, 0xec, 0x23, 0x1c, 0xc2, 0xb5, 0xba, 0x4b, 0x9d, 0x7f, 0x8c,
        0x8a, 0xe2, 0xda, 0x18, 0xdd, 0xab, 0x27, 0x8a, 0x15, 0xeb, 0xb0, 0xd4, 0x3a, 0x8b, 0x77, 0x00,
        0xc7, 0xbb, 0xcc, 0xfa, 0xba, 0xa4, 0x6a, 0x17, 0x5c, 0xf8, 0x51, 0x5d, 0x8d, 0x16, 0xcd, 0xa7,
        0x0e, 0x71, 0x97, 0x98, 0x78, 0x5a, 0x41, 0xb3, 0xf0, 0x1f, 0x87, 0x2d, 0x65, 0xcd, 0x29, 0x49,
        0xd2, 0x87, 0x2c, 0x91, 0xa9, 0x5f, 0xcc, 0xa9, 0xd8, 0xbb, 0x53, 0x18, 0xe7, 0xd6, 0xec, 0x65,
        0xa6, 0x45, 0xf6, 0xce, 0xcf, 0x48, 0xf6, 0x1e, 0x3d, 0xd2, 0xcf, 0xcb, 0x3a, 0xcd, 0xbb, 0x92,
        0x29, 0x24, 0x16, 0x7f, 0x8a, 0xa8, 0x5c, 0x0c, 0x45, 0x71, 0x33
    };
    const unsigned char commit_1[] = {
        0x08,
        0xf5, 0x1e, 0x0d, 0xc5, 0x86, 0x78, 0x51, 0xa9, 0x00, 0x00, 0xef, 0x4d, 0xe2, 0x94, 0x60, 0x89,
        0x83, 0x04, 0xb4, 0x0e, 0x90, 0x10, 0x05, 0x1c, 0x7f, 0xd7, 0x33, 0x92, 0x1f, 0xe7, 0x74, 0x59
    };
    size_t min_value_1;
    size_t max_value_1;
    secp256k1_pedersen_commitment pc;

    CHECK(secp256k1_pedersen_commitment_parse(ctx, &pc, commit_1));

    CHECK(secp256k1_rangeproof_verify(
        ctx,
        &min_value_1, &max_value_1,
        &pc,
        vector_1, sizeof(vector_1),
        NULL, 0,
        secp256k1_generator_h
    ));
}

void test_pedersen_commitment_fixed_vector(void) {
    const unsigned char two_g[33] = {
        0x09,
        0xc6, 0x04, 0x7f, 0x94, 0x41, 0xed, 0x7d, 0x6d, 0x30, 0x45, 0x40, 0x6e, 0x95, 0xc0, 0x7c, 0xd8,
        0x5c, 0x77, 0x8e, 0x4b, 0x8c, 0xef, 0x3c, 0xa7, 0xab, 0xac, 0x09, 0xb9, 0x5c, 0x70, 0x9e, 0xe5
    };
    unsigned char result[33];
    secp256k1_pedersen_commitment parse;

    CHECK(secp256k1_pedersen_commitment_parse(ctx, &parse, two_g));
    CHECK(secp256k1_pedersen_commitment_serialize(ctx, result, &parse));
    CHECK(memcmp(two_g, result, 33) == 0);

    result[0] = 0x08;
    CHECK(secp256k1_pedersen_commitment_parse(ctx, &parse, result));
    result[0] = 0x0c;
    CHECK(!secp256k1_pedersen_commitment_parse(ctx, &parse, result));
>>>>>>> a4a612d6
}

void run_rangeproof_tests(void) {
    int i;
    test_api();
<<<<<<< HEAD
    for (i = 0; i < 10*count; i++) {
=======
    test_rangeproof_fixed_vectors();
    test_pedersen_commitment_fixed_vector();
    for (i = 0; i < 2*count; i++) {
>>>>>>> a4a612d6
        test_borromean();
    }
    test_rangeproof();
}

#endif<|MERGE_RESOLUTION|>--- conflicted
+++ resolved
@@ -425,8 +425,6 @@
         len = secp256k1_rands64(0, 3072);
         CHECK(!secp256k1_rangeproof_verify(ctx, &minv, &maxv, &commit2, proof, len, NULL, 0, &secp256k1_generator_const_h));
     }
-<<<<<<< HEAD
-=======
 }
 
 void test_rangeproof_fixed_vectors(void) {
@@ -511,19 +509,14 @@
     CHECK(secp256k1_pedersen_commitment_parse(ctx, &parse, result));
     result[0] = 0x0c;
     CHECK(!secp256k1_pedersen_commitment_parse(ctx, &parse, result));
->>>>>>> a4a612d6
 }
 
 void run_rangeproof_tests(void) {
     int i;
     test_api();
-<<<<<<< HEAD
-    for (i = 0; i < 10*count; i++) {
-=======
     test_rangeproof_fixed_vectors();
     test_pedersen_commitment_fixed_vector();
     for (i = 0; i < 2*count; i++) {
->>>>>>> a4a612d6
         test_borromean();
     }
     test_rangeproof();
