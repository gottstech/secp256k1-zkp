--- conflicted
+++ resolved
@@ -154,13 +154,10 @@
     [enable_module_bulletproof=$enableval],
     [enable_module_bulletproof=no])
 
-<<<<<<< HEAD
 AC_ARG_ENABLE(module_aggsig,
     AS_HELP_STRING([--enable-module-aggsig],[enable Grin aggsig modules]),
     [enable_module_aggsig=$enableval],
     [enable_module_aggsig=no])
-=======
->>>>>>> a4a612d6
 
 AC_ARG_ENABLE(module_whitelist,
     AS_HELP_STRING([--enable-module-whitelist],[enable key whitelisting module (default is no)]),
@@ -512,13 +509,10 @@
 
 if test x"$enable_module_bulletproof" = x"yes"; then
   AC_DEFINE(ENABLE_MODULE_BULLETPROOF, 1, [Define this symbol to enable the Pedersen / zero knowledge bulletproof module])
-<<<<<<< HEAD
 fi
 
 if test x"$enable_module_aggsig" = x"yes"; then
   AC_DEFINE(ENABLE_MODULE_AGGSIG, 1, [Define this symbol to enable the Grin Aggsig module])
-=======
->>>>>>> a4a612d6
 fi
 
 if test x"$enable_module_whitelist" = x"yes"; then
@@ -556,10 +550,7 @@
   AC_MSG_NOTICE([Building Pedersen commitment module: $enable_module_commitment])
   AC_MSG_NOTICE([Building range proof module: $enable_module_rangeproof])
   AC_MSG_NOTICE([Building bulletproof module: $enable_module_bulletproof])
-<<<<<<< HEAD
   AC_MSG_NOTICE([Building aggsig module: $enable_module_aggsig])
-=======
->>>>>>> a4a612d6
   AC_MSG_NOTICE([Building key whitelisting module: $enable_module_whitelist])
   AC_MSG_NOTICE([Building surjection proof module: $enable_module_surjectionproof])
   AC_MSG_NOTICE([******])
@@ -609,12 +600,9 @@
   if test x"$enable_module_bulletproof" = x"yes"; then
     AC_MSG_ERROR([Bulletproof module is experimental. Use --enable-experimental to allow.])
   fi
-<<<<<<< HEAD
   if test x"$enable_module_agggsig" = x"yes"; then
     AC_MSG_ERROR([Aggsig module is experimental. Use --enable-experimental to allow.])
   fi
-=======
->>>>>>> a4a612d6
   if test x"$enable_module_whitelist" = x"yes"; then
     AC_MSG_ERROR([Key whitelisting module is experimental. Use --enable-experimental to allow.])
   fi
@@ -641,10 +629,7 @@
 AM_CONDITIONAL([ENABLE_MODULE_COMMITMENT], [test x"$enable_module_commitment" = x"yes"])
 AM_CONDITIONAL([ENABLE_MODULE_RANGEPROOF], [test x"$enable_module_rangeproof" = x"yes"])
 AM_CONDITIONAL([ENABLE_MODULE_BULLETPROOF], [test x"$enable_module_bulletproof" = x"yes"])
-<<<<<<< HEAD
 AM_CONDITIONAL([ENABLE_MODULE_AGGSIG], [test x"$enable_module_aggsig" = x"yes"])
-=======
->>>>>>> a4a612d6
 AM_CONDITIONAL([ENABLE_MODULE_WHITELIST], [test x"$enable_module_whitelist" = x"yes"])
 AM_CONDITIONAL([USE_JNI], [test x"$use_jni" == x"yes"])
 AM_CONDITIONAL([USE_EXTERNAL_ASM], [test x"$use_external_asm" = x"yes"])
