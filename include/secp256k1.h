#ifndef SECP256K1_H
#define SECP256K1_H

#ifdef __cplusplus
extern "C" {
#endif

#include <stddef.h>

/* These rules specify the order of arguments in API calls:
 *
 * 1. Context pointers go first, followed by output arguments, combined
 *    output/input arguments, and finally input-only arguments.
 * 2. Array lengths always immediately the follow the argument whose length
 *    they describe, even if this violates rule 1.
 * 3. Within the OUT/OUTIN/IN groups, pointers to data that is typically generated
 *    later go first. This means: signatures, public nonces, private nonces,
 *    messages, public keys, secret keys, tweaks.
 * 4. Arguments that are not data pointers go last, from more complex to less
 *    complex: function pointers, algorithm names, messages, void pointers,
 *    counts, flags, booleans.
 * 5. Opaque data pointers follow the function pointer they are to be passed to.
 */

/** Opaque data structure that holds context information (precomputed tables etc.).
 *
 *  The purpose of context structures is to cache large precomputed data tables
 *  that are expensive to construct, and also to maintain the randomization data
 *  for blinding.
 *
 *  Do not create a new context object for each operation, as construction is
 *  far slower than all other API calls (~100 times slower than an ECDSA
 *  verification).
 *
 *  A constructed context can safely be used from multiple threads
 *  simultaneously, but API call that take a non-const pointer to a context
 *  need exclusive access to it. In particular this is the case for
 *  secp256k1_context_destroy and secp256k1_context_randomize.
 *
 *  Regarding randomization, either do it once at creation time (in which case
 *  you do not need any locking for the other calls), or use a read-write lock.
 */
typedef struct secp256k1_context_struct secp256k1_context;

/** Opaque data structure that holds rewriteable "scratch space"
 *
 *  The purpose of this structure is to replace dynamic memory allocations,
 *  because we target architectures where this may not be available. It is
 *  essentially a resizable (within specified parameters) block of bytes,
 *  which is initially created either by memory allocation or TODO as a pointer
 *  into some fixed rewritable space.
 *
 *  Unlike the context object, this cannot safely be shared between threads
 *  without additional synchronization logic.
 */
typedef struct secp256k1_scratch_space_struct secp256k1_scratch_space;

/** Opaque data structure that holds a parsed and valid public key.
 *
 *  The exact representation of data inside is implementation defined and not
 *  guaranteed to be portable between different platforms or versions. It is
 *  however guaranteed to be 64 bytes in size, and can be safely copied/moved.
 *  If you need to convert to a format suitable for storage, transmission, or
 *  comparison, use secp256k1_ec_pubkey_serialize and secp256k1_ec_pubkey_parse.
 */
typedef struct {
    unsigned char data[64];
} secp256k1_pubkey;

/** Opaque data structured that holds a parsed ECDSA signature.
 *
 *  The exact representation of data inside is implementation defined and not
 *  guaranteed to be portable between different platforms or versions. It is
 *  however guaranteed to be 64 bytes in size, and can be safely copied/moved.
 *  If you need to convert to a format suitable for storage, transmission, or
 *  comparison, use the secp256k1_ecdsa_signature_serialize_* and
 *  secp256k1_ecdsa_signature_parse_* functions.
 */
typedef struct {
    unsigned char data[64];
} secp256k1_ecdsa_signature;

/** A pointer to a function to deterministically generate a nonce.
 *
 * Returns: 1 if a nonce was successfully generated. 0 will cause signing to fail.
 * Out:     nonce32:   pointer to a 32-byte array to be filled by the function.
 * In:      msg32:     the 32-byte message hash being verified (will not be NULL)
 *          key32:     pointer to a 32-byte secret key (will not be NULL)
 *          algo16:    pointer to a 16-byte array describing the signature
 *                     algorithm (will be NULL for ECDSA for compatibility).
 *          data:      Arbitrary data pointer that is passed through.
 *          attempt:   how many iterations we have tried to find a nonce.
 *                     This will almost always be 0, but different attempt values
 *                     are required to result in a different nonce.
 *
 * Except for test cases, this function should compute some cryptographic hash of
 * the message, the algorithm, the key and the attempt.
 */
typedef int (*secp256k1_nonce_function)(
    unsigned char *nonce32,
    const unsigned char *msg32,
    const unsigned char *key32,
    const unsigned char *algo16,
    void *data,
    unsigned int attempt
);

# if !defined(SECP256K1_GNUC_PREREQ)
#  if defined(__GNUC__)&&defined(__GNUC_MINOR__)
#   define SECP256K1_GNUC_PREREQ(_maj,_min) \
 ((__GNUC__<<16)+__GNUC_MINOR__>=((_maj)<<16)+(_min))
#  else
#   define SECP256K1_GNUC_PREREQ(_maj,_min) 0
#  endif
# endif

# if (!defined(__STDC_VERSION__) || (__STDC_VERSION__ < 199901L) )
#  if SECP256K1_GNUC_PREREQ(2,7)
#   define SECP256K1_INLINE __inline__
#  elif (defined(_MSC_VER))
#   define SECP256K1_INLINE __inline
#  else
#   define SECP256K1_INLINE
#  endif
# else
#  define SECP256K1_INLINE inline
# endif

#ifndef SECP256K1_API
# if defined(_WIN32)
#  ifdef SECP256K1_BUILD
#   define SECP256K1_API __declspec(dllexport)
#  else
#   define SECP256K1_API
#  endif
# elif defined(__GNUC__) && defined(SECP256K1_BUILD)
#  define SECP256K1_API __attribute__ ((visibility ("default")))
# else
#  define SECP256K1_API
# endif
#endif

/**Warning attributes
  * NONNULL is not used if SECP256K1_BUILD is set to avoid the compiler optimizing out
  * some paranoid null checks. */
# if defined(__GNUC__) && SECP256K1_GNUC_PREREQ(3, 4)
#  define SECP256K1_WARN_UNUSED_RESULT __attribute__ ((__warn_unused_result__))
# else
#  define SECP256K1_WARN_UNUSED_RESULT
# endif
# if !defined(SECP256K1_BUILD) && defined(__GNUC__) && SECP256K1_GNUC_PREREQ(3, 4)
#  define SECP256K1_ARG_NONNULL(_x)  __attribute__ ((__nonnull__(_x)))
# else
#  define SECP256K1_ARG_NONNULL(_x)
# endif

/** All flags' lower 8 bits indicate what they're for. Do not use directly. */
#define SECP256K1_FLAGS_TYPE_MASK ((1 << 8) - 1)
#define SECP256K1_FLAGS_TYPE_CONTEXT (1 << 0)
#define SECP256K1_FLAGS_TYPE_COMPRESSION (1 << 1)
/** The higher bits contain the actual data. Do not use directly. */
#define SECP256K1_FLAGS_BIT_CONTEXT_VERIFY (1 << 8)
#define SECP256K1_FLAGS_BIT_CONTEXT_SIGN (1 << 9)
#define SECP256K1_FLAGS_BIT_COMPRESSION (1 << 8)

/** Flags to pass to secp256k1_context_create. */
#define SECP256K1_CONTEXT_VERIFY (SECP256K1_FLAGS_TYPE_CONTEXT | SECP256K1_FLAGS_BIT_CONTEXT_VERIFY)
#define SECP256K1_CONTEXT_SIGN (SECP256K1_FLAGS_TYPE_CONTEXT | SECP256K1_FLAGS_BIT_CONTEXT_SIGN)
#define SECP256K1_CONTEXT_NONE (SECP256K1_FLAGS_TYPE_CONTEXT)

/** Flag to pass to secp256k1_ec_pubkey_serialize and secp256k1_ec_privkey_export. */
#define SECP256K1_EC_COMPRESSED (SECP256K1_FLAGS_TYPE_COMPRESSION | SECP256K1_FLAGS_BIT_COMPRESSION)
#define SECP256K1_EC_UNCOMPRESSED (SECP256K1_FLAGS_TYPE_COMPRESSION)

/** Prefix byte used to tag various encoded curvepoints for specific purposes */
#define SECP256K1_TAG_PUBKEY_EVEN 0x02
#define SECP256K1_TAG_PUBKEY_ODD 0x03
#define SECP256K1_TAG_PUBKEY_UNCOMPRESSED 0x04
#define SECP256K1_TAG_PUBKEY_HYBRID_EVEN 0x06
#define SECP256K1_TAG_PUBKEY_HYBRID_ODD 0x07

#define SECP256K1_TAG_AGGSIG_NONCE_EVEN 0x12
#define SECP256K1_TAG_AGGSIG_NONCE_ODD 0x13

/** Create a secp256k1 context object.
 *
 *  Returns: a newly created context object.
 *  In:      flags: which parts of the context to initialize.
 *
 *  See also secp256k1_context_randomize.
 */
SECP256K1_API secp256k1_context* secp256k1_context_create(
    unsigned int flags
) SECP256K1_WARN_UNUSED_RESULT;

/** Copies a secp256k1 context object.
 *
 *  Returns: a newly created context object.
 *  Args:    ctx: an existing context to copy (cannot be NULL)
 */
SECP256K1_API secp256k1_context* secp256k1_context_clone(
    const secp256k1_context* ctx
) SECP256K1_ARG_NONNULL(1) SECP256K1_WARN_UNUSED_RESULT;

/** Destroy a secp256k1 context object.
 *
 *  The context pointer may not be used afterwards.
 *  Args:   ctx: an existing context to destroy (cannot be NULL)
 */
SECP256K1_API void secp256k1_context_destroy(
    secp256k1_context* ctx
);

/** Set a callback function to be called when an illegal argument is passed to
 *  an API call. It will only trigger for violations that are mentioned
 *  explicitly in the header.
 *
 *  The philosophy is that these shouldn't be dealt with through a
 *  specific return value, as calling code should not have branches to deal with
 *  the case that this code itself is broken.
 *
 *  On the other hand, during debug stage, one would want to be informed about
 *  such mistakes, and the default (crashing) may be inadvisable.
 *  When this callback is triggered, the API function called is guaranteed not
 *  to cause a crash, though its return value and output arguments are
 *  undefined.
 *
 *  Args: ctx:  an existing context object (cannot be NULL)
 *  In:   fun:  a pointer to a function to call when an illegal argument is
 *              passed to the API, taking a message and an opaque pointer
 *              (NULL restores a default handler that calls abort).
 *        data: the opaque pointer to pass to fun above.
 */
SECP256K1_API void secp256k1_context_set_illegal_callback(
    secp256k1_context* ctx,
    void (*fun)(const char* message, void* data),
    const void* data
) SECP256K1_ARG_NONNULL(1);

/** Set a callback function to be called when an internal consistency check
 *  fails. The default is crashing.
 *
 *  This can only trigger in case of a hardware failure, miscompilation,
 *  memory corruption, serious bug in the library, or other error would can
 *  otherwise result in undefined behaviour. It will not trigger due to mere
 *  incorrect usage of the API (see secp256k1_context_set_illegal_callback
 *  for that). After this callback returns, anything may happen, including
 *  crashing.
 *
 *  Args: ctx:  an existing context object (cannot be NULL)
 *  In:   fun:  a pointer to a function to call when an internal error occurs,
 *              taking a message and an opaque pointer (NULL restores a default
 *              handler that calls abort).
 *        data: the opaque pointer to pass to fun above.
 */
SECP256K1_API void secp256k1_context_set_error_callback(
    secp256k1_context* ctx,
    void (*fun)(const char* message, void* data),
    const void* data
) SECP256K1_ARG_NONNULL(1);

/** Create a secp256k1 scratch space object.
 *
 *  Returns: a newly created scratch space.
 *  Args: ctx:  an existing context object (cannot be NULL)
 *  In:  init_size: initial amount of memory to allocate
<<<<<<< HEAD
 *        max_size: maximum amount of memory to allocat
=======
 *        max_size: maximum amount of memory to allocate
>>>>>>> c7723997
 */
SECP256K1_API SECP256K1_WARN_UNUSED_RESULT secp256k1_scratch_space* secp256k1_scratch_space_create(
    const secp256k1_context* ctx,
    size_t init_size,
    size_t max_size
) SECP256K1_ARG_NONNULL(1);

/** Destroy a secp256k1 scratch space.
 *
 *  The pointer may not be used afterwards.
 *  Args:   scratch: space to destroy
 */
SECP256K1_API void secp256k1_scratch_space_destroy(
    secp256k1_scratch_space* scratch
);

/** Parse a variable-length public key into the pubkey object.
 *
 *  Returns: 1 if the public key was fully valid.
 *           0 if the public key could not be parsed or is invalid.
 *  Args: ctx:      a secp256k1 context object.
 *  Out:  pubkey:   pointer to a pubkey object. If 1 is returned, it is set to a
 *                  parsed version of input. If not, its value is undefined.
 *  In:   input:    pointer to a serialized public key
 *        inputlen: length of the array pointed to by input
 *
 *  This function supports parsing compressed (33 bytes, header byte 0x02 or
 *  0x03), uncompressed (65 bytes, header byte 0x04), or hybrid (65 bytes, header
 *  byte 0x06 or 0x07) format public keys.
 */
SECP256K1_API SECP256K1_WARN_UNUSED_RESULT int secp256k1_ec_pubkey_parse(
    const secp256k1_context* ctx,
    secp256k1_pubkey* pubkey,
    const unsigned char *input,
    size_t inputlen
) SECP256K1_ARG_NONNULL(1) SECP256K1_ARG_NONNULL(2) SECP256K1_ARG_NONNULL(3);

/** Serialize a pubkey object into a serialized byte sequence.
 *
 *  Returns: 1 always.
 *  Args:   ctx:        a secp256k1 context object.
 *  Out:    output:     a pointer to a 65-byte (if compressed==0) or 33-byte (if
 *                      compressed==1) byte array to place the serialized key
 *                      in.
 *  In/Out: outputlen:  a pointer to an integer which is initially set to the
 *                      size of output, and is overwritten with the written
 *                      size.
 *  In:     pubkey:     a pointer to a secp256k1_pubkey containing an
 *                      initialized public key.
 *          flags:      SECP256K1_EC_COMPRESSED if serialization should be in
 *                      compressed format, otherwise SECP256K1_EC_UNCOMPRESSED.
 */
SECP256K1_API int secp256k1_ec_pubkey_serialize(
    const secp256k1_context* ctx,
    unsigned char *output,
    size_t *outputlen,
    const secp256k1_pubkey* pubkey,
    unsigned int flags
) SECP256K1_ARG_NONNULL(1) SECP256K1_ARG_NONNULL(2) SECP256K1_ARG_NONNULL(3) SECP256K1_ARG_NONNULL(4);

/** Parse an ECDSA signature in compact (64 bytes) format.
 *
 *  Returns: 1 when the signature could be parsed, 0 otherwise.
 *  Args: ctx:      a secp256k1 context object
 *  Out:  sig:      a pointer to a signature object
 *  In:   input64:  a pointer to the 64-byte array to parse
 *
 *  The signature must consist of a 32-byte big endian R value, followed by a
 *  32-byte big endian S value. If R or S fall outside of [0..order-1], the
 *  encoding is invalid. R and S with value 0 are allowed in the encoding.
 *
 *  After the call, sig will always be initialized. If parsing failed or R or
 *  S are zero, the resulting sig value is guaranteed to fail validation for any
 *  message and public key.
 */
SECP256K1_API int secp256k1_ecdsa_signature_parse_compact(
    const secp256k1_context* ctx,
    secp256k1_ecdsa_signature* sig,
    const unsigned char *input64
) SECP256K1_ARG_NONNULL(1) SECP256K1_ARG_NONNULL(2) SECP256K1_ARG_NONNULL(3);

/** Parse a DER ECDSA signature.
 *
 *  Returns: 1 when the signature could be parsed, 0 otherwise.
 *  Args: ctx:      a secp256k1 context object
 *  Out:  sig:      a pointer to a signature object
 *  In:   input:    a pointer to the signature to be parsed
 *        inputlen: the length of the array pointed to be input
 *
 *  This function will accept any valid DER encoded signature, even if the
 *  encoded numbers are out of range.
 *
 *  After the call, sig will always be initialized. If parsing failed or the
 *  encoded numbers are out of range, signature validation with it is
 *  guaranteed to fail for every message and public key.
 */
SECP256K1_API int secp256k1_ecdsa_signature_parse_der(
    const secp256k1_context* ctx,
    secp256k1_ecdsa_signature* sig,
    const unsigned char *input,
    size_t inputlen
) SECP256K1_ARG_NONNULL(1) SECP256K1_ARG_NONNULL(2) SECP256K1_ARG_NONNULL(3);

/** Serialize an ECDSA signature in DER format.
 *
 *  Returns: 1 if enough space was available to serialize, 0 otherwise
 *  Args:   ctx:       a secp256k1 context object
 *  Out:    output:    a pointer to an array to store the DER serialization
 *  In/Out: outputlen: a pointer to a length integer. Initially, this integer
 *                     should be set to the length of output. After the call
 *                     it will be set to the length of the serialization (even
 *                     if 0 was returned).
 *  In:     sig:       a pointer to an initialized signature object
 */
SECP256K1_API int secp256k1_ecdsa_signature_serialize_der(
    const secp256k1_context* ctx,
    unsigned char *output,
    size_t *outputlen,
    const secp256k1_ecdsa_signature* sig
) SECP256K1_ARG_NONNULL(1) SECP256K1_ARG_NONNULL(2) SECP256K1_ARG_NONNULL(3) SECP256K1_ARG_NONNULL(4);

/** Serialize an ECDSA signature in compact (64 byte) format.
 *
 *  Returns: 1
 *  Args:   ctx:       a secp256k1 context object
 *  Out:    output64:  a pointer to a 64-byte array to store the compact serialization
 *  In:     sig:       a pointer to an initialized signature object
 *
 *  See secp256k1_ecdsa_signature_parse_compact for details about the encoding.
 */
SECP256K1_API int secp256k1_ecdsa_signature_serialize_compact(
    const secp256k1_context* ctx,
    unsigned char *output64,
    const secp256k1_ecdsa_signature* sig
) SECP256K1_ARG_NONNULL(1) SECP256K1_ARG_NONNULL(2) SECP256K1_ARG_NONNULL(3);

/** Verify an ECDSA signature.
 *
 *  Returns: 1: correct signature
 *           0: incorrect or unparseable signature
 *  Args:    ctx:       a secp256k1 context object, initialized for verification.
 *  In:      sig:       the signature being verified (cannot be NULL)
 *           msg32:     the 32-byte message hash being verified (cannot be NULL)
 *           pubkey:    pointer to an initialized public key to verify with (cannot be NULL)
 *
 * To avoid accepting malleable signatures, only ECDSA signatures in lower-S
 * form are accepted.
 *
 * If you need to accept ECDSA signatures from sources that do not obey this
 * rule, apply secp256k1_ecdsa_signature_normalize to the signature prior to
 * validation, but be aware that doing so results in malleable signatures.
 *
 * For details, see the comments for that function.
 */
SECP256K1_API SECP256K1_WARN_UNUSED_RESULT int secp256k1_ecdsa_verify(
    const secp256k1_context* ctx,
    const secp256k1_ecdsa_signature *sig,
    const unsigned char *msg32,
    const secp256k1_pubkey *pubkey
) SECP256K1_ARG_NONNULL(1) SECP256K1_ARG_NONNULL(2) SECP256K1_ARG_NONNULL(3) SECP256K1_ARG_NONNULL(4);

/** Convert a signature to a normalized lower-S form.
 *
 *  Returns: 1 if sigin was not normalized, 0 if it already was.
 *  Args: ctx:    a secp256k1 context object
 *  Out:  sigout: a pointer to a signature to fill with the normalized form,
 *                or copy if the input was already normalized. (can be NULL if
 *                you're only interested in whether the input was already
 *                normalized).
 *  In:   sigin:  a pointer to a signature to check/normalize (cannot be NULL,
 *                can be identical to sigout)
 *
 *  With ECDSA a third-party can forge a second distinct signature of the same
 *  message, given a single initial signature, but without knowing the key. This
 *  is done by negating the S value modulo the order of the curve, 'flipping'
 *  the sign of the random point R which is not included in the signature.
 *
 *  Forgery of the same message isn't universally problematic, but in systems
 *  where message malleability or uniqueness of signatures is important this can
 *  cause issues. This forgery can be blocked by all verifiers forcing signers
 *  to use a normalized form.
 *
 *  The lower-S form reduces the size of signatures slightly on average when
 *  variable length encodings (such as DER) are used and is cheap to verify,
 *  making it a good choice. Security of always using lower-S is assured because
 *  anyone can trivially modify a signature after the fact to enforce this
 *  property anyway.
 *
 *  The lower S value is always between 0x1 and
 *  0x7FFFFFFFFFFFFFFFFFFFFFFFFFFFFFFF5D576E7357A4501DDFE92F46681B20A0,
 *  inclusive.
 *
 *  No other forms of ECDSA malleability are known and none seem likely, but
 *  there is no formal proof that ECDSA, even with this additional restriction,
 *  is free of other malleability. Commonly used serialization schemes will also
 *  accept various non-unique encodings, so care should be taken when this
 *  property is required for an application.
 *
 *  The secp256k1_ecdsa_sign function will by default create signatures in the
 *  lower-S form, and secp256k1_ecdsa_verify will not accept others. In case
 *  signatures come from a system that cannot enforce this property,
 *  secp256k1_ecdsa_signature_normalize must be called before verification.
 */
SECP256K1_API int secp256k1_ecdsa_signature_normalize(
    const secp256k1_context* ctx,
    secp256k1_ecdsa_signature *sigout,
    const secp256k1_ecdsa_signature *sigin
) SECP256K1_ARG_NONNULL(1) SECP256K1_ARG_NONNULL(3);

/** An implementation of RFC6979 (using HMAC-SHA256) as nonce generation function.
 * If a data pointer is passed, it is assumed to be a pointer to 32 bytes of
 * extra entropy.
 */
SECP256K1_API extern const secp256k1_nonce_function secp256k1_nonce_function_rfc6979;

/** A default safe nonce generation function (currently equal to secp256k1_nonce_function_rfc6979). */
SECP256K1_API extern const secp256k1_nonce_function secp256k1_nonce_function_default;

/** Create an ECDSA signature.
 *
 *  Returns: 1: signature created
 *           0: the nonce generation function failed, or the private key was invalid.
 *  Args:    ctx:    pointer to a context object, initialized for signing (cannot be NULL)
 *  Out:     sig:    pointer to an array where the signature will be placed (cannot be NULL)
 *  In:      msg32:  the 32-byte message hash being signed (cannot be NULL)
 *           seckey: pointer to a 32-byte secret key (cannot be NULL)
 *           noncefp:pointer to a nonce generation function. If NULL, secp256k1_nonce_function_default is used
 *           ndata:  pointer to arbitrary data used by the nonce generation function (can be NULL)
 *
 * The created signature is always in lower-S form. See
 * secp256k1_ecdsa_signature_normalize for more details.
 */
SECP256K1_API int secp256k1_ecdsa_sign(
    const secp256k1_context* ctx,
    secp256k1_ecdsa_signature *sig,
    const unsigned char *msg32,
    const unsigned char *seckey,
    secp256k1_nonce_function noncefp,
    const void *ndata
) SECP256K1_ARG_NONNULL(1) SECP256K1_ARG_NONNULL(2) SECP256K1_ARG_NONNULL(3) SECP256K1_ARG_NONNULL(4);

/** Verify an ECDSA secret key.
 *
 *  Returns: 1: secret key is valid
 *           0: secret key is invalid
 *  Args:    ctx: pointer to a context object (cannot be NULL)
 *  In:      seckey: pointer to a 32-byte secret key (cannot be NULL)
 */
SECP256K1_API SECP256K1_WARN_UNUSED_RESULT int secp256k1_ec_seckey_verify(
    const secp256k1_context* ctx,
    const unsigned char *seckey
) SECP256K1_ARG_NONNULL(1) SECP256K1_ARG_NONNULL(2);

/** Compute the public key for a secret key.
 *
 *  Returns: 1: secret was valid, public key stores
 *           0: secret was invalid, try again
 *  Args:   ctx:        pointer to a context object, initialized for signing (cannot be NULL)
 *  Out:    pubkey:     pointer to the created public key (cannot be NULL)
 *  In:     seckey:     pointer to a 32-byte private key (cannot be NULL)
 */
SECP256K1_API SECP256K1_WARN_UNUSED_RESULT int secp256k1_ec_pubkey_create(
    const secp256k1_context* ctx,
    secp256k1_pubkey *pubkey,
    const unsigned char *seckey
) SECP256K1_ARG_NONNULL(1) SECP256K1_ARG_NONNULL(2) SECP256K1_ARG_NONNULL(3);

/** Negates a private key in place.
 *
 *  Returns: 1 always
 *  Args:   ctx:        pointer to a context object
 *  In/Out: pubkey:     pointer to the public key to be negated (cannot be NULL)
 */
SECP256K1_API SECP256K1_WARN_UNUSED_RESULT int secp256k1_ec_privkey_negate(
    const secp256k1_context* ctx,
    unsigned char *seckey
) SECP256K1_ARG_NONNULL(1) SECP256K1_ARG_NONNULL(2);

/** Negates a public key in place.
 *
 *  Returns: 1 always
 *  Args:   ctx:        pointer to a context object
 *  In/Out: pubkey:     pointer to the public key to be negated (cannot be NULL)
 */
SECP256K1_API SECP256K1_WARN_UNUSED_RESULT int secp256k1_ec_pubkey_negate(
    const secp256k1_context* ctx,
    secp256k1_pubkey *pubkey
) SECP256K1_ARG_NONNULL(1) SECP256K1_ARG_NONNULL(2);

/** Tweak a private key by adding tweak to it.
 * Returns: 0 if the tweak was out of range (chance of around 1 in 2^128 for
 *          uniformly random 32-byte arrays, or if the resulting private key
 *          would be invalid (only when the tweak is the complement of the
 *          private key). 1 otherwise.
 * Args:    ctx:    pointer to a context object (cannot be NULL).
 * In/Out:  seckey: pointer to a 32-byte private key.
 * In:      tweak:  pointer to a 32-byte tweak.
 */
SECP256K1_API SECP256K1_WARN_UNUSED_RESULT int secp256k1_ec_privkey_tweak_add(
    const secp256k1_context* ctx,
    unsigned char *seckey,
    const unsigned char *tweak
) SECP256K1_ARG_NONNULL(1) SECP256K1_ARG_NONNULL(2) SECP256K1_ARG_NONNULL(3);

/** Tweak a public key by adding tweak times the generator to it.
 * Returns: 0 if the tweak was out of range (chance of around 1 in 2^128 for
 *          uniformly random 32-byte arrays, or if the resulting public key
 *          would be invalid (only when the tweak is the complement of the
 *          corresponding private key). 1 otherwise.
 * Args:    ctx:    pointer to a context object initialized for validation
 *                  (cannot be NULL).
 * In/Out:  pubkey: pointer to a public key object.
 * In:      tweak:  pointer to a 32-byte tweak.
 */
SECP256K1_API SECP256K1_WARN_UNUSED_RESULT int secp256k1_ec_pubkey_tweak_add(
    const secp256k1_context* ctx,
    secp256k1_pubkey *pubkey,
    const unsigned char *tweak
) SECP256K1_ARG_NONNULL(1) SECP256K1_ARG_NONNULL(2) SECP256K1_ARG_NONNULL(3);

/** Tweak a private key by multiplying it by a tweak.
 * Returns: 0 if the tweak was out of range (chance of around 1 in 2^128 for
 *          uniformly random 32-byte arrays, or equal to zero. 1 otherwise.
 * Args:   ctx:    pointer to a context object (cannot be NULL).
 * In/Out: seckey: pointer to a 32-byte private key.
 * In:     tweak:  pointer to a 32-byte tweak.
 */
SECP256K1_API SECP256K1_WARN_UNUSED_RESULT int secp256k1_ec_privkey_tweak_mul(
    const secp256k1_context* ctx,
    unsigned char *seckey,
    const unsigned char *tweak
) SECP256K1_ARG_NONNULL(1) SECP256K1_ARG_NONNULL(2) SECP256K1_ARG_NONNULL(3);

/** Tweak a public key by multiplying it by a tweak value.
 * Returns: 0 if the tweak was out of range (chance of around 1 in 2^128 for
 *          uniformly random 32-byte arrays, or equal to zero. 1 otherwise.
 * Args:    ctx:    pointer to a context object initialized for validation
 *                 (cannot be NULL).
 * In/Out:  pubkey: pointer to a public key obkect.
 * In:      tweak:  pointer to a 32-byte tweak.
 */
SECP256K1_API SECP256K1_WARN_UNUSED_RESULT int secp256k1_ec_pubkey_tweak_mul(
    const secp256k1_context* ctx,
    secp256k1_pubkey *pubkey,
    const unsigned char *tweak
) SECP256K1_ARG_NONNULL(1) SECP256K1_ARG_NONNULL(2) SECP256K1_ARG_NONNULL(3);

/** Updates the context randomization to protect against side-channel leakage.
 *  Returns: 1: randomization successfully updated
 *           0: error
 *  Args:    ctx:       pointer to a context object (cannot be NULL)
 *  In:      seed32:    pointer to a 32-byte random seed (NULL resets to initial state)
 *
 * While secp256k1 code is written to be constant-time no matter what secret
 * values are, it's possible that a future compiler may output code which isn't,
 * and also that the CPU may not emit the same radio frequencies or draw the same
 * amount power for all values.
 *
 * This function provides a seed which is combined into the blinding value: that
 * blinding value is added before each multiplication (and removed afterwards) so
 * that it does not affect function results, but shields against attacks which
 * rely on any input-dependent behaviour.
 *
 * You should call this after secp256k1_context_create or
 * secp256k1_context_clone, and may call this repeatedly afterwards.
 */
SECP256K1_API SECP256K1_WARN_UNUSED_RESULT int secp256k1_context_randomize(
    secp256k1_context* ctx,
    const unsigned char *seed32
) SECP256K1_ARG_NONNULL(1);

/** Add a number of public keys together.
 *  Returns: 1: the sum of the public keys is valid.
 *           0: the sum of the public keys is not valid.
 *  Args:   ctx:        pointer to a context object
 *  Out:    out:        pointer to a public key object for placing the resulting public key
 *                      (cannot be NULL)
 *  In:     ins:        pointer to array of pointers to public keys (cannot be NULL)
 *          n:          the number of public keys to add together (must be at least 1)
 */
SECP256K1_API SECP256K1_WARN_UNUSED_RESULT int secp256k1_ec_pubkey_combine(
    const secp256k1_context* ctx,
    secp256k1_pubkey *out,
    const secp256k1_pubkey * const * ins,
    size_t n
) SECP256K1_ARG_NONNULL(2) SECP256K1_ARG_NONNULL(3);

#ifdef __cplusplus
}
#endif

#endif /* SECP256K1_H */<|MERGE_RESOLUTION|>--- conflicted
+++ resolved
@@ -264,11 +264,7 @@
  *  Returns: a newly created scratch space.
  *  Args: ctx:  an existing context object (cannot be NULL)
  *  In:  init_size: initial amount of memory to allocate
-<<<<<<< HEAD
- *        max_size: maximum amount of memory to allocat
-=======
  *        max_size: maximum amount of memory to allocate
->>>>>>> c7723997
  */
 SECP256K1_API SECP256K1_WARN_UNUSED_RESULT secp256k1_scratch_space* secp256k1_scratch_space_create(
     const secp256k1_context* ctx,
